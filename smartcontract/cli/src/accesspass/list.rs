use crate::doublezerocommand::CliCommand;
use clap::Args;
use doublezero_program_common::serializer;
use doublezero_sdk::commands::accesspass::list::ListAccessPassCommand;
use doublezero_serviceability::state::accesspass::{AccessPassStatus, AccessPassType};
use serde::Serialize;
use solana_sdk::pubkey::Pubkey;
use std::{io::Write, net::Ipv4Addr};
use tabled::{settings::Style, Table, Tabled};

#[derive(Args, Debug)]
pub struct ListAccessPassCliCommand {
    /// Output as pretty JSON
    #[arg(long, default_value_t = false)]
    pub json: bool,
    /// Output as compact JSON
    #[arg(long, default_value_t = false)]
    pub json_compact: bool,
}

#[derive(Tabled, Serialize)]
pub struct AccessPassDisplay {
    #[serde(serialize_with = "serializer::serialize_pubkey_as_string")]
    pub account: Pubkey,
    pub accesspass_type: String,
    pub ip: Ipv4Addr,
    #[serde(serialize_with = "serializer::serialize_pubkey_as_string")]
    pub user_payer: Pubkey,
    pub last_access_epoch: String,
    pub remaining_epoch: String,
    pub connections: u16,
    pub status: AccessPassStatus,
    #[serde(serialize_with = "serializer::serialize_pubkey_as_string")]
    pub owner: Pubkey,
}

impl ListAccessPassCliCommand {
    pub fn execute<C: CliCommand, W: Write>(self, client: &C, out: &mut W) -> eyre::Result<()> {
        let epoch = client.get_epoch()?;

        let access_passes = client.list_accesspass(ListAccessPassCommand)?;

        let mut access_pass_displays: Vec<AccessPassDisplay> = access_passes
            .into_iter()
            .map(|(pubkey, access_pass)| AccessPassDisplay {
                account: pubkey,
                accesspass_type: access_pass.accesspass_type.to_discriminant_string(),
                ip: access_pass.client_ip,
                user_payer: access_pass.user_payer,
                last_access_epoch: if access_pass.last_access_epoch == u64::MAX {
                    "MAX".to_string()
                } else {
                    access_pass.last_access_epoch.to_string()
                },
                remaining_epoch: if access_pass.last_access_epoch == u64::MAX {
                    "MAX".to_string()
                } else {
                    access_pass
                        .last_access_epoch
                        .saturating_sub(epoch)
                        .to_string()
                },
<<<<<<< HEAD
=======
                solana_validator: match access_pass.accesspass_type {
                    AccessPassType::SolanaValidator(node_id) => node_id.to_string(),
                    _ => "".to_string(),
                },
>>>>>>> 82239672
                connections: access_pass.connection_count,
                status: access_pass.status,
                owner: access_pass.owner,
            })
            .collect();

        access_pass_displays.sort_by(|a, b| a.ip.cmp(&b.ip));

        let res = if self.json {
            serde_json::to_string_pretty(&access_pass_displays)?
        } else if self.json_compact {
            serde_json::to_string(&access_pass_displays)?
        } else {
            Table::new(access_pass_displays)
                .with(Style::psql().remove_horizontals())
                .to_string()
        };

        writeln!(out, "{res}")?;

        Ok(())
    }
}

#[cfg(test)]
mod tests {
    use crate::{accesspass::list::ListAccessPassCliCommand, tests::utils::create_test_client};
    use doublezero_sdk::AccountType;
    use doublezero_serviceability::state::accesspass::{
        AccessPass, AccessPassStatus, AccessPassType,
    };
    use solana_sdk::pubkey::Pubkey;
    use std::{collections::HashMap, net::Ipv4Addr};

    #[test]
    fn test_cli_accesspass_list() {
        let mut client = create_test_client();

        let access1_pubkey = Pubkey::from_str_const("1111111FVAiSujNZVgYSc27t6zUTWoKfAGxbRzzPB");
        let access1 = AccessPass {
            account_type: AccountType::AccessPass,
            bump_seed: 2,
            client_ip: Ipv4Addr::new(1, 2, 3, 4),
<<<<<<< HEAD
            accesspass_type: AccessPassType::Prepaid,
            user_payer: Pubkey::from_str_const("1111111FVAiSujNZVgYSc27t6zUTWoKfAGxbRzzPB"),
            last_access_epoch: 123,
            owner: Pubkey::from_str_const("1111111FVAiSujNZVgYSc27t6zUTWoKfAGxbRzzPB"),
            connection_count: 0,
            status: AccessPassStatus::Connected,
        };

        let access2_pubkey = Pubkey::from_str_const("1111111FVAiSujNZVgYSc27t6zUTWoKfAGxbRzzPB");
        let access2 = AccessPass {
            account_type: AccountType::AccessPass,
            bump_seed: 2,
            client_ip: Ipv4Addr::new(1, 2, 3, 4),
            accesspass_type: AccessPassType::SolanaValidator(Pubkey::from_str_const(
                "1111111FVAiSujNZVgYSc27t6zUTWoKfAGxbRzzPB",
            )),
=======
            accesspass_type: AccessPassType::SolanaValidator(Pubkey::default()),
>>>>>>> 82239672
            user_payer: Pubkey::from_str_const("1111111FVAiSujNZVgYSc27t6zUTWoKfAGxbRzzPB"),
            last_access_epoch: 123,
            owner: Pubkey::from_str_const("1111111FVAiSujNZVgYSc27t6zUTWoKfAGxbRzzPB"),
            connection_count: 0,
            status: AccessPassStatus::Connected,
        };

        client.expect_get_epoch().returning(move || Ok(123));
        client.expect_list_accesspass().returning(move |_| {
            let mut access_passes = HashMap::new();
            access_passes.insert(access1_pubkey, access1.clone());
            access_passes.insert(access2_pubkey, access2.clone());
            Ok(access_passes)
        });

        let mut output = Vec::new();
        let res = ListAccessPassCliCommand {
            json: false,
            json_compact: false,
        }
        .execute(&client, &mut output);
        assert!(res.is_ok());
        let output_str = String::from_utf8(output).unwrap();
<<<<<<< HEAD
        assert_eq!(output_str, " account                                   | accesspass_type                                            | ip      | user_payer                                | last_access_epoch | remaining_epoch | connections | status    | owner                                     \n 1111111FVAiSujNZVgYSc27t6zUTWoKfAGxbRzzPB | SolanaValidator(1111111FVAiSujNZVgYSc27t6zUTWoKfAGxbRzzPB) | 1.2.3.4 | 1111111FVAiSujNZVgYSc27t6zUTWoKfAGxbRzzPB | 123               | 0               | 0           | connected | 1111111FVAiSujNZVgYSc27t6zUTWoKfAGxbRzzPB \n");
=======
        assert_eq!(output_str, " account                                   | accesspass_type  | ip      | user_payer                                | last_access_epoch | solana_validator                 | remaining_epoch | connections | status    | owner                                     \n 1111111FVAiSujNZVgYSc27t6zUTWoKfAGxbRzzPB | solana_validator | 1.2.3.4 | 1111111FVAiSujNZVgYSc27t6zUTWoKfAGxbRzzPB | 123               | 11111111111111111111111111111111 | 0               | 0           | connected | 1111111FVAiSujNZVgYSc27t6zUTWoKfAGxbRzzPB \n");
>>>>>>> 82239672

        let mut output = Vec::new();
        let res = ListAccessPassCliCommand {
            json: false,
            json_compact: true,
        }
        .execute(&client, &mut output);
        assert!(res.is_ok());
        let output_str = String::from_utf8(output).unwrap();
<<<<<<< HEAD
        assert_eq!(output_str, "[{\"account\":\"1111111FVAiSujNZVgYSc27t6zUTWoKfAGxbRzzPB\",\"accesspass_type\":\"SolanaValidator(1111111FVAiSujNZVgYSc27t6zUTWoKfAGxbRzzPB)\",\"ip\":\"1.2.3.4\",\"user_payer\":\"1111111FVAiSujNZVgYSc27t6zUTWoKfAGxbRzzPB\",\"last_access_epoch\":\"123\",\"remaining_epoch\":\"0\",\"connections\":0,\"status\":\"Connected\",\"owner\":\"1111111FVAiSujNZVgYSc27t6zUTWoKfAGxbRzzPB\"}]\n");
=======
        assert_eq!(output_str, "[{\"account\":\"1111111FVAiSujNZVgYSc27t6zUTWoKfAGxbRzzPB\",\"accesspass_type\":\"solana_validator\",\"ip\":\"1.2.3.4\",\"user_payer\":\"1111111FVAiSujNZVgYSc27t6zUTWoKfAGxbRzzPB\",\"last_access_epoch\":\"123\",\"solana_validator\":\"11111111111111111111111111111111\",\"remaining_epoch\":\"0\",\"connections\":0,\"status\":\"Connected\",\"owner\":\"1111111FVAiSujNZVgYSc27t6zUTWoKfAGxbRzzPB\"}]\n");
>>>>>>> 82239672
    }
}<|MERGE_RESOLUTION|>--- conflicted
+++ resolved
@@ -2,7 +2,7 @@
 use clap::Args;
 use doublezero_program_common::serializer;
 use doublezero_sdk::commands::accesspass::list::ListAccessPassCommand;
-use doublezero_serviceability::state::accesspass::{AccessPassStatus, AccessPassType};
+use doublezero_serviceability::state::accesspass::AccessPassStatus;
 use serde::Serialize;
 use solana_sdk::pubkey::Pubkey;
 use std::{io::Write, net::Ipv4Addr};
@@ -60,13 +60,6 @@
                         .saturating_sub(epoch)
                         .to_string()
                 },
-<<<<<<< HEAD
-=======
-                solana_validator: match access_pass.accesspass_type {
-                    AccessPassType::SolanaValidator(node_id) => node_id.to_string(),
-                    _ => "".to_string(),
-                },
->>>>>>> 82239672
                 connections: access_pass.connection_count,
                 status: access_pass.status,
                 owner: access_pass.owner,
@@ -110,7 +103,6 @@
             account_type: AccountType::AccessPass,
             bump_seed: 2,
             client_ip: Ipv4Addr::new(1, 2, 3, 4),
-<<<<<<< HEAD
             accesspass_type: AccessPassType::Prepaid,
             user_payer: Pubkey::from_str_const("1111111FVAiSujNZVgYSc27t6zUTWoKfAGxbRzzPB"),
             last_access_epoch: 123,
@@ -127,9 +119,6 @@
             accesspass_type: AccessPassType::SolanaValidator(Pubkey::from_str_const(
                 "1111111FVAiSujNZVgYSc27t6zUTWoKfAGxbRzzPB",
             )),
-=======
-            accesspass_type: AccessPassType::SolanaValidator(Pubkey::default()),
->>>>>>> 82239672
             user_payer: Pubkey::from_str_const("1111111FVAiSujNZVgYSc27t6zUTWoKfAGxbRzzPB"),
             last_access_epoch: 123,
             owner: Pubkey::from_str_const("1111111FVAiSujNZVgYSc27t6zUTWoKfAGxbRzzPB"),
@@ -153,11 +142,7 @@
         .execute(&client, &mut output);
         assert!(res.is_ok());
         let output_str = String::from_utf8(output).unwrap();
-<<<<<<< HEAD
-        assert_eq!(output_str, " account                                   | accesspass_type                                            | ip      | user_payer                                | last_access_epoch | remaining_epoch | connections | status    | owner                                     \n 1111111FVAiSujNZVgYSc27t6zUTWoKfAGxbRzzPB | SolanaValidator(1111111FVAiSujNZVgYSc27t6zUTWoKfAGxbRzzPB) | 1.2.3.4 | 1111111FVAiSujNZVgYSc27t6zUTWoKfAGxbRzzPB | 123               | 0               | 0           | connected | 1111111FVAiSujNZVgYSc27t6zUTWoKfAGxbRzzPB \n");
-=======
-        assert_eq!(output_str, " account                                   | accesspass_type  | ip      | user_payer                                | last_access_epoch | solana_validator                 | remaining_epoch | connections | status    | owner                                     \n 1111111FVAiSujNZVgYSc27t6zUTWoKfAGxbRzzPB | solana_validator | 1.2.3.4 | 1111111FVAiSujNZVgYSc27t6zUTWoKfAGxbRzzPB | 123               | 11111111111111111111111111111111 | 0               | 0           | connected | 1111111FVAiSujNZVgYSc27t6zUTWoKfAGxbRzzPB \n");
->>>>>>> 82239672
+        assert_eq!(output_str, " account                                   | accesspass_type  | ip      | user_payer                                | last_access_epoch | remaining_epoch | connections | status    | owner                                     \n 1111111FVAiSujNZVgYSc27t6zUTWoKfAGxbRzzPB | solana_validator | 1.2.3.4 | 1111111FVAiSujNZVgYSc27t6zUTWoKfAGxbRzzPB | 123               | 0               | 0           | connected | 1111111FVAiSujNZVgYSc27t6zUTWoKfAGxbRzzPB \n");
 
         let mut output = Vec::new();
         let res = ListAccessPassCliCommand {
@@ -167,10 +152,6 @@
         .execute(&client, &mut output);
         assert!(res.is_ok());
         let output_str = String::from_utf8(output).unwrap();
-<<<<<<< HEAD
-        assert_eq!(output_str, "[{\"account\":\"1111111FVAiSujNZVgYSc27t6zUTWoKfAGxbRzzPB\",\"accesspass_type\":\"SolanaValidator(1111111FVAiSujNZVgYSc27t6zUTWoKfAGxbRzzPB)\",\"ip\":\"1.2.3.4\",\"user_payer\":\"1111111FVAiSujNZVgYSc27t6zUTWoKfAGxbRzzPB\",\"last_access_epoch\":\"123\",\"remaining_epoch\":\"0\",\"connections\":0,\"status\":\"Connected\",\"owner\":\"1111111FVAiSujNZVgYSc27t6zUTWoKfAGxbRzzPB\"}]\n");
-=======
-        assert_eq!(output_str, "[{\"account\":\"1111111FVAiSujNZVgYSc27t6zUTWoKfAGxbRzzPB\",\"accesspass_type\":\"solana_validator\",\"ip\":\"1.2.3.4\",\"user_payer\":\"1111111FVAiSujNZVgYSc27t6zUTWoKfAGxbRzzPB\",\"last_access_epoch\":\"123\",\"solana_validator\":\"11111111111111111111111111111111\",\"remaining_epoch\":\"0\",\"connections\":0,\"status\":\"Connected\",\"owner\":\"1111111FVAiSujNZVgYSc27t6zUTWoKfAGxbRzzPB\"}]\n");
->>>>>>> 82239672
+        assert_eq!(output_str, "[{\"account\":\"1111111FVAiSujNZVgYSc27t6zUTWoKfAGxbRzzPB\",\"accesspass_type\":\"solana_validator\",\"ip\":\"1.2.3.4\",\"user_payer\":\"1111111FVAiSujNZVgYSc27t6zUTWoKfAGxbRzzPB\",\"last_access_epoch\":\"123\",\"remaining_epoch\":\"0\",\"connections\":0,\"status\":\"Connected\",\"owner\":\"1111111FVAiSujNZVgYSc27t6zUTWoKfAGxbRzzPB\"}]\n");
     }
 }