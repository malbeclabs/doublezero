use std::collections::HashMap;

use doublezero_sdk::{
    commands::{
        device::{
            activate::ActivateDeviceCommand, deactivate::DeactivateDeviceCommand,
            get::GetDeviceCommand, list::ListDeviceCommand,
        },
        exchange::list::ListExchangeCommand,
        location::list::ListLocationCommand,
        multicastgroup::{
            activate::ActivateMulticastGroupCommand, deactivate::DeactivateMulticastGroupCommand,
        },
        tunnel::{
            activate::ActivateTunnelCommand, deactivate::DeactivateTunnelCommand,
            list::ListTunnelCommand, reject::RejectTunnelCommand,
        },
        user::{
            activate::ActivateUserCommand, ban::BanUserCommand, deactivate::DeactivateUserCommand,
            list::ListUserCommand, reject::RejectUserCommand,
        },
    },
    ipv4_to_string, networkv4_list_to_string, networkv4_to_string, AccountData, DZClient, Device,
    DeviceStatus, DoubleZeroClient, Exchange, IpV4, Location, MulticastGroupStatus, Tunnel,
    TunnelStatus, User, UserStatus, UserType,
};
use doublezero_sdk::{GetGlobalConfigCommand, MulticastGroup};
use solana_sdk::pubkey::Pubkey;
use std::thread;
use std::time::Duration;

use crate::{
    activator_metrics::ActivatorMetrics, idallocator::IDAllocator,
    ipblockallocator::IPBlockAllocator, metrics_service::MetricsService,
    states::devicestate::DeviceState,
};

pub type DeviceMap = HashMap<Pubkey, DeviceState>;

pub struct Activator {
    pub client: DZClient,

    pub tunnel_tunnel_ids: IDAllocator,
    pub tunnel_tunnel_ips: IPBlockAllocator,

    pub user_tunnel_ips: IPBlockAllocator,
    pub devices: DeviceMap,

    locations: HashMap<Pubkey, Location>,
    exchanges: HashMap<Pubkey, Exchange>,
    multicastgroups: HashMap<Pubkey, MulticastGroup>,
    metrics: ActivatorMetrics,
    state_transitions: HashMap<&'static str, usize>,
}

impl Activator {
    /// Creates a new Activator instance.
    /// Initializes the IPBlockAllocator for tunnels, users, and devices.
    pub async fn new(
        rpc_url: Option<String>,
        websocket_url: Option<String>,
        program_id: Option<String>,
        kaypair: Option<String>,
        metrics_service: Box<dyn MetricsService + Send + Sync>,
    ) -> eyre::Result<Self> {
        let client = DZClient::new(rpc_url, websocket_url, program_id, kaypair)?;

        print!(
            "Connected to url: {} ws: {} program_id: {} ",
            client.get_rpc(),
            client.get_ws(),
            client.get_program_id()
        );

        // Wait for the global config to be available
        // This is a workaround for the fact that the global config is not available immediately
        let mut config = GetGlobalConfigCommand {}.execute(&client);
        while config.is_err() {
            println!("Waiting for config...");
            thread::sleep(Duration::from_secs(10));
            config = GetGlobalConfigCommand {}.execute(&client);
        }

        let (_, config) = config.unwrap();

        Ok(Self {
            client,
            tunnel_tunnel_ips: IPBlockAllocator::new(config.tunnel_tunnel_block),
            tunnel_tunnel_ids: IDAllocator::new(0, vec![]),
            user_tunnel_ips: IPBlockAllocator::new(config.user_tunnel_block),
            devices: HashMap::new(),
            metrics: ActivatorMetrics::new(metrics_service),
            locations: HashMap::new(),
            exchanges: HashMap::new(),
            multicastgroups: HashMap::new(),
            state_transitions: HashMap::new(),
        })
    }

    pub async fn init(&mut self) -> eyre::Result<()> {
        // Fetch the list of tunnels, devices, and users from the client
        let devices = ListDeviceCommand {}.execute(&self.client)?;
        let tunnels = ListTunnelCommand {}.execute(&self.client)?;
        let users = ListUserCommand {}.execute(&self.client)?;
        self.locations = ListLocationCommand {}.execute(&self.client)?;
        self.exchanges = ListExchangeCommand {}.execute(&self.client)?;

        for (_, tunnel) in tunnels
            .iter()
            .filter(|(_, t)| t.status == TunnelStatus::Activated)
        {
            self.tunnel_tunnel_ids.assign(tunnel.tunnel_id);
            self.tunnel_tunnel_ips.assign_block(tunnel.tunnel_net);
        }

        for (pubkey, device) in devices
            .iter()
            .filter(|(_, d)| d.status == DeviceStatus::Activated)
        {
            self.add_device(pubkey, device);
        }

        users
            .iter()
            .filter(|(_, u)| u.status == UserStatus::Activated)
            .for_each(|(_, user)| {
                let device_state = self.devices.get_mut(&user.device_pk).unwrap();
                device_state.register(user.dz_ip, user.tunnel_id);

                self.user_tunnel_ips.assign_block(user.tunnel_net);
            });

        println!(
            "devices: {} tunnels: {} users: {}",
<<<<<<< HEAD
            devices.len(), tunnels.len(), users.len(),
=======
            devices.len(),
            tunnels.len(),
            users.len(),
>>>>>>> 6b1515be
        );

        Ok(())
    }

    fn add_device(&mut self, pubkey: &Pubkey, device: &Device) {
        if !self.devices.contains_key(pubkey) {
            self.devices.insert(*pubkey, DeviceState::new(device));
        }
    }

    pub fn run(&mut self) -> eyre::Result<()> {
        self.metrics.record_metrics(
            &self.devices,
            &self.locations,
            &self.exchanges,
            &self.state_transitions,
        );

        self.devices.iter().for_each(|(_pubkey, device)| {
            print!(
                "Device code: {} public_ip: {} dz_prefixes: {} tunnels: ",
                device.device.code,
                ipv4_to_string(&device.device.public_ip),
                networkv4_list_to_string(&device.device.dz_prefixes)
            );

            if device.tunnel_ids.assigned.is_empty() {
<<<<<<< HEAD
                print!("-,");
            }
            device.tunnel_ids.assigned.iter().for_each(|tunnel_id| {
                print!("{},", tunnel_id);
            });
=======
                print!("-,")
            }
            device
                .tunnel_ids
                .assigned
                .iter()
                .for_each(|tunnel_id| print!("{},", tunnel_id));
>>>>>>> 6b1515be
            println!("\x08 ");
        });

        print!("tunnel_net: {} assigned: ", self.user_tunnel_ips.base_block);
        if self.user_tunnel_ips.assigned_ips.is_empty() {
<<<<<<< HEAD
            print!("-,");
=======
            print!("-,")
>>>>>>> 6b1515be
        }
        self.user_tunnel_ips.print_assigned_ips();
        println!("\x08 ");

        // store these so we can move them into the below closure without making the borrow checker mad
        let devices = &mut self.devices;
        let tunnel_tunnel_ips = &mut self.tunnel_tunnel_ips;
        let tunnel_tunnel_ids = &mut self.tunnel_tunnel_ids;
        let user_tunnel_ips = &mut self.user_tunnel_ips;
        let metrics = &self.metrics;
        let locations = &mut self.locations;
        let exchanges = &mut self.exchanges;
        let multicastgroups = &mut self.multicastgroups;
        let state_transitions = &mut self.state_transitions;

        self.client
            .gets_and_subscribe(move |client, pubkey, data| {
                match data {
                    AccountData::Device(device) => {
                        process_device_event(client, pubkey, devices, device, state_transitions);
                    }
                    AccountData::Tunnel(tunnel) => {
                        process_tunnel_event(
                            client,
                            tunnel_tunnel_ips,
                            tunnel_tunnel_ids,
                            tunnel,
                            state_transitions,
                        );
                    }
                    AccountData::User(user) => {
                        process_user_event(
                            client,
                            pubkey,
                            devices,
                            user_tunnel_ips,
                            tunnel_tunnel_ids,
                            user,
                            state_transitions,
                        );
                    }
                    AccountData::Location(location) => {
                        process_location_event(pubkey, locations, location);
                    }
                    AccountData::Exchange(exchange) => {
                        process_exchange_event(pubkey, exchanges, exchange);
                    }
                    AccountData::MulticastGroup(multicastgroup) => {
                        process_multicastgroup_event(
                            client,
                            pubkey,
                            multicastgroups,
                            multicastgroup,
                            state_transitions,
                        );
                    }
                    _ => {}
                };
                metrics.record_metrics(devices, locations, exchanges, state_transitions);
            })?;
        Ok(())
    }
}

fn process_device_event(
    client: &dyn DoubleZeroClient,
    pubkey: &Pubkey,
    devices: &mut DeviceMap,
    device: &Device,
    state_transitions: &mut HashMap<&'static str, usize>,
) {
    match device.status {
        DeviceStatus::Pending => {
            print!("New Device {} ", device.code);

            let res = ActivateDeviceCommand {
                index: device.index,
            }
            .execute(client);

            match res {
                Ok(signature) => {
                    println!("Activated {}", signature);

                    println!(
                        "Add Device: {} public_ip: {} dz_prefixes: {} ",
                        device.code,
                        ipv4_to_string(&device.public_ip),
                        networkv4_list_to_string(&device.dz_prefixes)
                    );
                    devices.insert(*pubkey, DeviceState::new(device));
                    *state_transitions
                        .entry("device-pending-to-activated")
                        .or_insert(0) += 1;
                }
                Err(e) => println!("Error: {}", e),
            }
        }
        DeviceStatus::Activated => {
            if !devices.contains_key(pubkey) {
                println!(
                    "Add Device: {} public_ip: {} dz_prefixes: {} ",
                    device.code,
                    ipv4_to_string(&device.public_ip),
                    networkv4_list_to_string(&device.dz_prefixes)
                );

                devices.insert(*pubkey, DeviceState::new(device));
            } else {
                let device_state = devices.get_mut(pubkey).unwrap();
                device_state.update(device);
            }
        }
        DeviceStatus::Deleting => {
            print!("Deleting Device {} ", device.code);

            let res = DeactivateDeviceCommand {
                index: device.index,
                owner: device.owner,
            }
            .execute(client);

            match res {
                Ok(signature) => {
                    println!("Deactivated {}", signature);
                    devices.remove(pubkey);
                    *state_transitions
                        .entry("device-deleting-to-deactivated")
                        .or_insert(0) += 1;
                }
                Err(e) => println!("Error: {}", e),
            }
        }
        _ => {}
    }
}

fn process_tunnel_event(
    client: &dyn DoubleZeroClient,
    tunnel_tunnel_ips: &mut IPBlockAllocator,
    tunnel_tunnel_ids: &mut IDAllocator,
    tunnel: &Tunnel,
    state_transitions: &mut HashMap<&'static str, usize>,
) {
    match tunnel.status {
        TunnelStatus::Pending => {
            print!("New Tunnel {} ", tunnel.code);

            match tunnel_tunnel_ips.next_available_block(0, 2) {
                Some(tunnel_net) => {
                    let tunnel_id = tunnel_tunnel_ids.next_available();

                    let res = ActivateTunnelCommand {
                        index: tunnel.index,
                        tunnel_id,
                        tunnel_net,
                    }
                    .execute(client);

                    match res {
                        Ok(signature) => {
                            println!("Activated {}", signature);
                            *state_transitions
                                .entry("tunnel-pending-to-activated")
                                .or_insert(0) += 1;
                        }
                        Err(e) => println!("Error: activate_tunnel: {}", e),
                    }
                }
                None => {
                    println!("Error: No available tunnel block");

                    let res = RejectTunnelCommand {
                        index: tunnel.index,
                        reason: "Error: No available tunnel block".to_string(),
                    }
                    .execute(client);

                    match res {
                        Ok(signature) => {
                            println!("Rejected {}", signature);
                            *state_transitions
                                .entry("tunnel-pending-to-rejected")
                                .or_insert(0) += 1;
                        }
                        Err(e) => println!("Error: reject_tunnel: {}", e),
                    }
                }
            }
        }
        TunnelStatus::Deleting => {
            print!("Deleting Tunnel {} ", tunnel.code);

            tunnel_tunnel_ids.unassign(tunnel.tunnel_id);
            tunnel_tunnel_ips.unassign_block(tunnel.tunnel_net);

            let res = DeactivateTunnelCommand {
                index: tunnel.index,
                owner: tunnel.owner,
            }
            .execute(client);

            match res {
                Ok(signature) => {
                    println!("Deactivated {}", signature);
                    *state_transitions
                        .entry("tunnel-deleting-to-deactivated")
                        .or_insert(0) += 1;
                }
<<<<<<< HEAD
                Err(e) => println!("Error: deactivate_tunnel: {}", e),
=======
                Err(e) => println!("Error deactivate_tunnel: {}", e),
>>>>>>> 6b1515be
            }
        }
        _ => {}
    }
}

fn process_user_event(
    client: &dyn DoubleZeroClient,
    pubkey: &Pubkey,
    devices: &mut DeviceMap,
    user_tunnel_ips: &mut IPBlockAllocator,
    tunnel_tunnel_ids: &mut IDAllocator,
    user: &User,
    state_transitions: &mut HashMap<&'static str, usize>,
) {
    match user.status {
        // Create User
        UserStatus::Pending => {
            print!("Activating User   {} ", ipv4_to_string(&user.client_ip));
            // Load Device if not exists
            if !devices.contains_key(&user.device_pk) {
                let res = GetDeviceCommand {
                    pubkey_or_code: user.device_pk.to_string(),
                }
                .execute(client);

                match res {
                    Ok((_, device)) => {
                        println!(
                            "Add Device: {} public_ip: {} dz_prefixes: {} ",
                            device.code,
                            ipv4_to_string(&device.public_ip),
                            networkv4_list_to_string(&device.dz_prefixes)
                        );

                        devices.insert(*pubkey, DeviceState::new(&device));
                    }
                    Err(e) => {
                        println!("Error: {}", e);
                    }
                }
            }

            match devices.get_mut(&user.device_pk) {
                Some(device_state) => {
                    print!("for {} ", device_state.device.code);

                    match user_tunnel_ips.next_available_block(0, 2) {
                        Some(tunnel_net) => {
                            print!("tunnel_net: {} ", networkv4_to_string(&tunnel_net));

                            let mut tunnel_id: u16 = 0;
                            let mut dz_ip: IpV4 = [0, 0, 0, 0];

                            match user.user_type {
                                UserType::IBRLWithAllocatedIP | UserType::EdgeFiltering => {
                                    if let Some((xtunnel_id, xdz_ip)) = device_state.get_next() {
                                        tunnel_id = xtunnel_id;
                                        dz_ip = xdz_ip;
                                    }
                                }
                                UserType::IBRL => {
                                    tunnel_id = device_state.get_next_tunnel_id().unwrap();
                                    dz_ip = user.client_ip;
                                }
                                UserType::Multicast => {}
                            }

                            if tunnel_id == 0 {
                                eprintln!("Error: No available tunnel block");

                                let res = RejectUserCommand {
                                    index: user.index,
                                    reason: "Error: No available tunnel block".to_string(),
                                }
                                .execute(client);

                                match res {
                                    Ok(signature) => {
                                        println!("Rejected {}", signature);
                                        *state_transitions
                                            .entry("user-pending-to-rejected")
                                            .or_insert(0) += 1;
                                    }
                                    Err(e) => println!("Error: {}", e),
                                }
                                return;
                            }

                            print!(
                                "tunnel_id: {} dz_ip: {} ",
                                tunnel_id,
                                ipv4_to_string(&dz_ip)
                            );

                            let res = ActivateUserCommand {
                                index: user.index,
                                tunnel_id,
                                tunnel_net,
                                dz_ip,
                            }
                            .execute(client);

                            match res {
                                Ok(signature) => {
                                    println!("Activated   {}", signature);
                                    *state_transitions
                                        .entry("user-pending-to-activated")
                                        .or_insert(0) += 1;
                                }
                                Err(e) => println!("Error: {}", e),
                            }
                        }
                        None => {
                            println!("Error: No available user block");

                            let res = RejectUserCommand {
                                index: user.index,
                                reason: "Error: No available user block".to_string(),
                            }
                            .execute(client);

                            match res {
                                Ok(signature) => {
                                    println!("Rejected {}", signature);
                                    *state_transitions
                                        .entry("user-pending-to-rejected")
                                        .or_insert(0) += 1;
                                }
                                Err(e) => println!("Error: {}", e),
                            }
                        }
                    }
                }
                None => {
                    eprintln!("Error: Device not found {}", user.device_pk);

                    let res = RejectUserCommand {
                        index: user.index,
                        reason: "Error: Device not found".to_string(),
                    }
                    .execute(client);

                    match res {
                        Ok(signature) => {
                            println!("Rejected {}", signature);
                            *state_transitions
                                .entry("user-pending-to-rejected")
                                .or_insert(0) += 1;
                        }
                        Err(e) => println!("Error: {}", e),
                    }
                }
            }
        }
        // Delete User
        UserStatus::Deleting | UserStatus::PendingBan => {
            print!("Deactivating User {} ", ipv4_to_string(&user.client_ip));

            if let Some(device_state) = devices.get_mut(&user.device_pk) {
                print!("for {} ", device_state.device.code);

                print!(
                    "tunnel_net: {} tunnel_id: {} dz_ip: {} ",
                    networkv4_to_string(&user.tunnel_net),
                    user.tunnel_id,
                    ipv4_to_string(&user.dz_ip)
                );

                if user.tunnel_id != 0 {
                    tunnel_tunnel_ids.unassign(user.tunnel_id);
                }
                if user.tunnel_net != ([0, 0, 0, 0], 0) {
                    user_tunnel_ips.unassign_block(user.tunnel_net);
                }
                if user.dz_ip != [0, 0, 0, 0] {
                    device_state.release(user.dz_ip, user.tunnel_id);
                }

                if user.status == UserStatus::Deleting {
                    let res = DeactivateUserCommand {
                        index: user.index,
                        owner: user.owner,
                    }
                    .execute(client);

                    match res {
                        Ok(signature) => {
                            println!("Deactivated {}", signature);
                            *state_transitions
                                .entry("user-deleting-to-deactivated")
                                .or_insert(0) += 1;
                        }
                        Err(e) => println!("Error: {}", e),
                    }
                } else if user.status == UserStatus::PendingBan {
                    let res = BanUserCommand { index: user.index }.execute(client);

                    match res {
                        Ok(signature) => {
                            println!("Banned {}", signature);
                            *state_transitions
                                .entry("user-pending-ban-to-banned")
                                .or_insert(0) += 1;
                        }
                        Err(e) => println!("Error: {}", e),
                    }
                }
            }
        }
        _ => {}
    }
}

fn process_location_event(
    pubkey: &Pubkey,
    locations: &mut HashMap<Pubkey, Location>,
    location: &Location,
) {
    locations.insert(*pubkey, location.clone());
}

fn process_exchange_event(
    pubkey: &Pubkey,
    exchanges: &mut HashMap<Pubkey, Exchange>,
    exchange: &Exchange,
) {
    exchanges.insert(*pubkey, exchange.clone());
<<<<<<< HEAD
}

fn process_multicastgroup_event(
    client: &dyn DoubleZeroClient,
    pubkey: &Pubkey,
    multicastgroups: &mut HashMap<Pubkey, MulticastGroup>,
    multicastgroup: &MulticastGroup,
    state_transitions: &mut HashMap<&'static str, usize>,
) {
    match multicastgroup.status {
        MulticastGroupStatus::Pending => {
            print!("New MulticastGroup {} ", multicastgroup.code);

            let res = ActivateMulticastGroupCommand {
                index: multicastgroup.index,
            }
            .execute(client);

            match res {
                Ok(signature) => {
                    println!("Activated {}", signature);

                    println!("Add MulticastGroup: {} ", multicastgroup.code,);
                    multicastgroups.insert(*pubkey, multicastgroup.clone());
                    *state_transitions
                        .entry("multicastgroup-pending-to-activated")
                        .or_insert(0) += 1;
                }
                Err(e) => println!("Error: {}", e),
            }
        }
        MulticastGroupStatus::Activated => {
            if !multicastgroups.contains_key(pubkey) {
                println!("Add MulticastGroup: {} ", multicastgroup.code,);

                multicastgroups.insert(*pubkey, multicastgroup.clone());
            }
        }
        MulticastGroupStatus::Deleting => {
            print!("Deleting MulticastGroup {} ", multicastgroup.code);

            let res = DeactivateMulticastGroupCommand {
                index: multicastgroup.index,
                owner: multicastgroup.owner,
            }
            .execute(client);

            match res {
                Ok(signature) => {
                    println!("Deactivated {}", signature);
                    multicastgroups.remove(pubkey);
                    *state_transitions
                        .entry("multicastgroup-deleting-to-deactivated")
                        .or_insert(0) += 1;
                }
                Err(e) => println!("Error: {}", e),
            }
        }
        _ => {}
    }
=======
>>>>>>> 6b1515be
}

#[cfg(test)]
mod tests {
    use doublezero_sdk::{
        AccountType, DeviceType, ExchangeStatus, LocationStatus, MockDoubleZeroClient,
        TunnelTunnelType, UserCYOA,
    };
    use doublezero_sla_program::{
        instructions::DoubleZeroInstruction,
        pda::get_device_pda,
        pda::get_globalstate_pda,
        pda::get_tunnel_pda,
        pda::get_user_pda,
        processors::{
            device::{activate::DeviceActivateArgs, deactivate::DeviceDeactivateArgs},
            tunnel::{
                activate::TunnelActivateArgs, deactivate::TunnelDeactivateArgs,
                reject::TunnelRejectArgs,
            },
            user::{
                activate::UserActivateArgs, ban::UserBanArgs, deactivate::UserDeactivateArgs,
                reject::UserRejectArgs,
            },
        },
        state::globalstate::GlobalState,
    };
    use mockall::{predicate, Sequence};
    use solana_sdk::signature::Signature;

    use super::*;

    fn create_test_client() -> MockDoubleZeroClient {
        let mut client = MockDoubleZeroClient::new();

        // Program ID
        let program_id = Pubkey::new_unique();
        client.expect_get_program_id().returning(move || program_id);

        // Global State
        let (globalstate_pubkey, _) = get_globalstate_pda(&program_id);
        let globalstate = GlobalState {
            account_type: AccountType::GlobalState,
            bump_seed: 0,
            account_index: 0,
            foundation_allowlist: vec![],
            device_allowlist: vec![],
            user_allowlist: vec![],
        };

        client
            .expect_get()
            .with(predicate::eq(globalstate_pubkey))
            .returning(move |_| Ok(AccountData::GlobalState(globalstate.clone())));

        client
    }

    fn get_device_bump_seed(client: &MockDoubleZeroClient) -> u8 {
        let (_, bump_seed) = get_device_pda(&client.get_program_id(), 0);
        bump_seed
    }

    fn get_tunnel_bump_seed(client: &MockDoubleZeroClient) -> u8 {
        let (_, bump_seed) = get_tunnel_pda(&client.get_program_id(), 0);
        bump_seed
    }

    fn get_user_bump_seed(client: &MockDoubleZeroClient) -> u8 {
        let (_, bump_seed) = get_user_pda(&client.get_program_id(), 0);
        bump_seed
    }

    #[test]
    fn test_process_device_event_pending_to_deleted() {
        let mut seq = Sequence::new();
        let mut devices = HashMap::new();
        let mut client = create_test_client();

        let device_pubkey = Pubkey::new_unique();
        let mut device = Device {
            account_type: AccountType::Device,
            owner: Pubkey::new_unique(),
            index: 0,
            bump_seed: get_device_bump_seed(&client),
            location_pk: Pubkey::new_unique(),
            exchange_pk: Pubkey::new_unique(),
            device_type: DeviceType::Switch,
            public_ip: [192, 168, 1, 1],
            status: DeviceStatus::Pending,
            code: "TestDevice".to_string(),
            dz_prefixes: vec![([10, 0, 0, 1], 24), ([10, 0, 1, 1], 24)],
        };

        let mut state_transitions: HashMap<&'static str, usize> = HashMap::new();

        client
            .expect_execute_transaction()
            .times(1)
            .in_sequence(&mut seq)
            .with(
                predicate::eq(DoubleZeroInstruction::ActivateDevice(DeviceActivateArgs {
                    index: device.index,
                    bump_seed: device.bump_seed,
                })),
                predicate::always(),
            )
            .returning(|_, _| Ok(Signature::new_unique()));

        process_device_event(
            &client,
            &device_pubkey,
            &mut devices,
            &device,
            &mut state_transitions,
        );

        assert!(devices.contains_key(&device_pubkey));
        assert_eq!(devices.get(&device_pubkey).unwrap().device, device);

        device.status = DeviceStatus::Deleting;

        let mut client = create_test_client();
        let device_bump_seed = get_device_bump_seed(&client);
        client
            .expect_execute_transaction()
            .times(1)
            .in_sequence(&mut seq)
            .with(
                predicate::eq(DoubleZeroInstruction::DeactivateDevice(
                    DeviceDeactivateArgs {
                        index: device.index,
                        bump_seed: device_bump_seed,
                    },
                )),
                predicate::always(),
            )
            .returning(|_, _| Ok(Signature::new_unique()));

        process_device_event(
            &client,
            &device_pubkey,
            &mut devices,
            &device,
            &mut state_transitions,
        );
        assert!(!devices.contains_key(&device_pubkey));
        assert_eq!(state_transitions.len(), 2);
        assert_eq!(state_transitions["device-pending-to-activated"], 1);
        assert_eq!(state_transitions["device-deleting-to-deactivated"], 1);
    }

    #[test]
    fn test_process_device_event_activated() {
        let mut devices = HashMap::new();
        let client = create_test_client();
        let pubkey = Pubkey::new_unique();

        let mut device = Device {
            account_type: AccountType::Device,
            owner: Pubkey::new_unique(),
            index: 0,
            bump_seed: get_device_bump_seed(&client),
            location_pk: Pubkey::new_unique(),
            exchange_pk: Pubkey::new_unique(),
            device_type: DeviceType::Switch,
            public_ip: [192, 168, 1, 1],
            status: DeviceStatus::Activated,
            code: "TestDevice".to_string(),
            dz_prefixes: vec![([10, 0, 0, 1], 24)],
        };

        let mut state_transitions: HashMap<&'static str, usize> = HashMap::new();

        process_device_event(
            &client,
            &pubkey,
            &mut devices,
            &device,
            &mut state_transitions,
        );

        assert!(devices.contains_key(&pubkey));
        assert_eq!(devices.get(&pubkey).unwrap().device, device);

        device.dz_prefixes.push(([10, 0, 1, 1], 24));
        process_device_event(
            &client,
            &pubkey,
            &mut devices,
            &device,
            &mut state_transitions,
        );

        assert!(devices.contains_key(&pubkey));
        assert_eq!(devices.get(&pubkey).unwrap().device, device);

        assert_eq!(state_transitions.len(), 0);
    }

    #[test]
    fn test_process_tunnel_event_pending_to_deleted() {
        let mut seq = Sequence::new();
        let mut tunnel_tunnel_ips = IPBlockAllocator::new(([10, 0, 0, 0], 16));
        let mut tunnel_tunnel_ids = IDAllocator::new(500, vec![500, 501, 503]);
        let mut client = create_test_client();

        let tunnel = Tunnel {
            account_type: AccountType::Tunnel,
            owner: Pubkey::new_unique(),
            index: 0,
            bump_seed: get_tunnel_bump_seed(&client),
            side_a_pk: Pubkey::new_unique(),
            side_z_pk: Pubkey::new_unique(),
            tunnel_type: TunnelTunnelType::MPLSoGRE,
            bandwidth: 10_000_000_000,
            mtu: 1500,
            delay_ns: 100,
            jitter_ns: 100,
            tunnel_id: 1,
            tunnel_net: ([0, 0, 0, 0], 0),
            status: TunnelStatus::Pending,
            code: "TestTunnel".to_string(),
        };

        client
            .expect_execute_transaction()
            .times(1)
            .in_sequence(&mut seq)
            .with(
                predicate::eq(DoubleZeroInstruction::ActivateTunnel(TunnelActivateArgs {
                    index: tunnel.index,
                    bump_seed: tunnel.bump_seed,
                    tunnel_id: 502,
                    tunnel_net: ([10, 0, 0, 0], 31),
                })),
                predicate::always(),
            )
            .returning(|_, _| Ok(Signature::new_unique()));

        let mut state_transitions: HashMap<&'static str, usize> = HashMap::new();

        process_tunnel_event(
            &client,
            &mut tunnel_tunnel_ips,
            &mut tunnel_tunnel_ids,
            &tunnel,
            &mut state_transitions,
        );

        assert!(tunnel_tunnel_ids.assigned.contains(&502_u16));
        assert!(tunnel_tunnel_ips.contains([10, 0, 0, 42]));

        let mut tunnel = tunnel.clone();
        tunnel.status = TunnelStatus::Deleting;
        tunnel.tunnel_id = 502;
        tunnel.tunnel_net = ([10, 0, 0, 0], 31);

        client
            .expect_execute_transaction()
            .times(1)
            .in_sequence(&mut seq)
            .with(
                predicate::eq(DoubleZeroInstruction::DeactivateTunnel(
                    TunnelDeactivateArgs {
                        index: tunnel.index,
                        bump_seed: tunnel.bump_seed,
                    },
                )),
                predicate::always(),
            )
            .returning(|_, _| Ok(Signature::new_unique()));

        let assigned_ips = tunnel_tunnel_ips.assigned_ips.clone();

        process_tunnel_event(
            &client,
            &mut tunnel_tunnel_ips,
            &mut tunnel_tunnel_ids,
            &tunnel,
            &mut state_transitions,
        );

        assert!(!tunnel_tunnel_ids.assigned.contains(&502_u16));
        assert_ne!(tunnel_tunnel_ips.assigned_ips, assigned_ips);

        assert_eq!(state_transitions.len(), 2);
        assert_eq!(state_transitions["tunnel-pending-to-activated"], 1);
        assert_eq!(state_transitions["tunnel-deleting-to-deactivated"], 1);
    }

    #[test]
    fn test_process_tunnel_event_rejected() {
        let mut seq = Sequence::new();
        let mut tunnel_tunnel_ips = IPBlockAllocator::new(([10, 0, 0, 0], 32));
        let mut tunnel_tunnel_ids = IDAllocator::new(500, vec![500, 501, 503]);
        let mut client = create_test_client();

        let tunnel = Tunnel {
            account_type: AccountType::Tunnel,
            owner: Pubkey::new_unique(),
            index: 0,
            bump_seed: get_tunnel_bump_seed(&client),
            side_a_pk: Pubkey::new_unique(),
            side_z_pk: Pubkey::new_unique(),
            tunnel_type: TunnelTunnelType::MPLSoGRE,
            bandwidth: 10_000_000_000,
            mtu: 1500,
            delay_ns: 100,
            jitter_ns: 100,
            tunnel_id: 1,
            tunnel_net: ([0, 0, 0, 0], 0),
            status: TunnelStatus::Pending,
            code: "TestTunnel".to_string(),
        };

        let _ = tunnel_tunnel_ips.next_available_block(0, 2);

        client
            .expect_execute_transaction()
            .times(1)
            .in_sequence(&mut seq)
            .with(
                predicate::eq(DoubleZeroInstruction::RejectTunnel(TunnelRejectArgs {
                    index: tunnel.index,
                    bump_seed: tunnel.bump_seed,
                    reason: "Error: No available tunnel block".to_string(),
                })),
                predicate::always(),
            )
            .returning(|_, _| Ok(Signature::new_unique()));

        let mut state_transitions: HashMap<&'static str, usize> = HashMap::new();

        process_tunnel_event(
            &client,
            &mut tunnel_tunnel_ips,
            &mut tunnel_tunnel_ids,
            &tunnel,
            &mut state_transitions,
        );

        assert_eq!(state_transitions.len(), 1);
        assert_eq!(state_transitions["tunnel-pending-to-rejected"], 1);
    }

    fn do_test_process_user_event_pending_to_activated(
        user_type: UserType,
        expected_dz_ip: Option<IpV4>,
    ) {
        let mut seq = Sequence::new();
        let mut user_tunnel_ips = IPBlockAllocator::new(([10, 0, 0, 0], 16));
        let mut tunnel_tunnel_ids = IDAllocator::new(100, vec![100, 101, 102]);
        let mut client = create_test_client();

        let device_pubkey = Pubkey::new_unique();
        let device = Device {
            account_type: AccountType::Device,
            owner: Pubkey::new_unique(),
            index: 0,
            bump_seed: get_device_bump_seed(&client),
            location_pk: Pubkey::new_unique(),
            exchange_pk: Pubkey::new_unique(),
            device_type: DeviceType::Switch,
            public_ip: [192, 168, 1, 2],
            status: DeviceStatus::Activated,
            code: "TestDevice".to_string(),
            dz_prefixes: vec![([10, 0, 0, 1], 24)],
        };

        let user_pubkey = Pubkey::new_unique();
        let user = User {
            account_type: AccountType::User,
            owner: Pubkey::new_unique(),
            index: 0,
            bump_seed: get_user_bump_seed(&client),
            user_type,
            tenant_pk: Pubkey::new_unique(),
            device_pk: device_pubkey,
            cyoa_type: UserCYOA::GREOverDIA,
            client_ip: [192, 168, 1, 1],
            dz_ip: [0, 0, 0, 0],
            tunnel_id: 0,
            tunnel_net: ([0, 0, 0, 0], 0),
            status: UserStatus::Pending,
        };

        client
            .expect_execute_transaction()
            .times(1)
            .in_sequence(&mut seq)
            .with(
                predicate::eq(DoubleZeroInstruction::ActivateUser(UserActivateArgs {
                    index: user.index,
                    bump_seed: user.bump_seed,
                    tunnel_id: 500,
                    tunnel_net: ([10, 0, 0, 0], 31),
                    dz_ip: expected_dz_ip.unwrap_or([0, 0, 0, 0]),
                })),
                predicate::always(),
            )
            .returning(|_, _| Ok(Signature::new_unique()));

        let mut state_transitions: HashMap<&'static str, usize> = HashMap::new();

        let mut devices = HashMap::new();
        devices.insert(device_pubkey, DeviceState::new(&device));

        process_user_event(
            &client,
            &user_pubkey,
            &mut devices,
            &mut user_tunnel_ips,
            &mut tunnel_tunnel_ids,
            &user,
            &mut state_transitions,
        );

        assert!(user_tunnel_ips.assigned_ips.len() > 0);
        assert!(tunnel_tunnel_ids.assigned.len() > 0);

        assert_eq!(state_transitions.len(), 1);
        assert_eq!(state_transitions["user-pending-to-activated"], 1);
    }

    #[test]
    fn test_process_user_event_pending_to_activated_ibrl() {
        do_test_process_user_event_pending_to_activated(UserType::IBRL, Some([192, 168, 1, 1]));
    }

    #[test]
    fn test_process_user_event_pending_to_activated_ibrl_with_allocated_ip() {
        do_test_process_user_event_pending_to_activated(
            UserType::IBRLWithAllocatedIP,
            Some([10, 0, 0, 1]),
        );
    }

    #[test]
    fn test_process_user_event_pending_to_activated_edge_filtering() {
        do_test_process_user_event_pending_to_activated(
            UserType::EdgeFiltering,
            Some([10, 0, 0, 1]),
        );
    }

    #[test]
    fn test_process_user_event_pending_to_rejected_by_get_device() {
        let mut seq = Sequence::new();
        let mut user_tunnel_ips = IPBlockAllocator::new(([10, 0, 0, 0], 32));
        let mut tunnel_tunnel_ids = IDAllocator::new(100, vec![100, 101, 102]);
        let mut client = create_test_client();

        let device_pubkey = Pubkey::new_unique();

        let user_pubkey = Pubkey::new_unique();
        let user = User {
            account_type: AccountType::User,
            owner: Pubkey::new_unique(),
            index: 0,
            bump_seed: get_user_bump_seed(&client),
            user_type: UserType::IBRLWithAllocatedIP,
            tenant_pk: Pubkey::new_unique(),
            device_pk: device_pubkey,
            cyoa_type: UserCYOA::GREOverDIA,
            client_ip: [192, 168, 1, 1],
            dz_ip: [0, 0, 0, 0],
            tunnel_id: 0,
            tunnel_net: ([0, 0, 0, 0], 0),
            status: UserStatus::Pending,
        };

        client
            .expect_get()
            .times(1)
            .in_sequence(&mut seq)
            .with(predicate::eq(device_pubkey))
            .returning(|_| Err(eyre::eyre!("Device not found")));

        client
            .expect_execute_transaction()
            .times(1)
            .in_sequence(&mut seq)
            .with(
                predicate::eq(DoubleZeroInstruction::RejectUser(UserRejectArgs {
                    index: user.index,
                    bump_seed: user.bump_seed,
                    reason: "Error: Device not found".to_string(),
                })),
                predicate::always(),
            )
            .returning(|_, _| Ok(Signature::new_unique()));

        let mut state_transitions: HashMap<&'static str, usize> = HashMap::new();

        let mut devices = HashMap::new();

        process_user_event(
            &client,
            &user_pubkey,
            &mut devices,
            &mut user_tunnel_ips,
            &mut tunnel_tunnel_ids,
            &user,
            &mut state_transitions,
        );

        assert_eq!(state_transitions.len(), 1);
        assert_eq!(state_transitions["user-pending-to-rejected"], 1);
    }

    #[test]
    fn test_process_user_event_pending_to_rejected_by_no_tunnel_block() {
        let mut seq = Sequence::new();
        let mut user_tunnel_ips = IPBlockAllocator::new(([10, 0, 0, 0], 32));
        let mut tunnel_tunnel_ids = IDAllocator::new(100, vec![100, 101, 102]);
        let mut client = create_test_client();

        let device_pubkey = Pubkey::new_unique();
        let device = Device {
            account_type: AccountType::Device,
            owner: Pubkey::new_unique(),
            index: 0,
            bump_seed: get_device_bump_seed(&client),
            location_pk: Pubkey::new_unique(),
            exchange_pk: Pubkey::new_unique(),
            device_type: DeviceType::Switch,
            public_ip: [192, 168, 1, 2],
            status: DeviceStatus::Activated,
            code: "TestDevice".to_string(),
            dz_prefixes: vec![([10, 0, 0, 0], 32)],
        };

        let user_pubkey = Pubkey::new_unique();
        let user = User {
            account_type: AccountType::User,
            owner: Pubkey::new_unique(),
            index: 0,
            bump_seed: get_user_bump_seed(&client),
            user_type: UserType::IBRLWithAllocatedIP,
            tenant_pk: Pubkey::new_unique(),
            device_pk: device_pubkey,
            cyoa_type: UserCYOA::GREOverDIA,
            client_ip: [192, 168, 1, 1],
            dz_ip: [0, 0, 0, 0],
            tunnel_id: 0,
            tunnel_net: ([0, 0, 0, 0], 0),
            status: UserStatus::Pending,
        };

        client
            .expect_execute_transaction()
            .times(1)
            .in_sequence(&mut seq)
            .with(
                predicate::eq(DoubleZeroInstruction::RejectUser(UserRejectArgs {
                    index: user.index,
                    bump_seed: user.bump_seed,
                    reason: "Error: No available tunnel block".to_string(),
                })),
                predicate::always(),
            )
            .returning(|_, _| Ok(Signature::new_unique()));

        let mut state_transitions: HashMap<&'static str, usize> = HashMap::new();

        let mut devices = HashMap::new();
        let device2 = device.clone();
        devices.insert(device_pubkey, DeviceState::new(&device2));

        // allocate the only ip
        assert_ne!(
            devices.get_mut(&device_pubkey).unwrap().dz_ips[0].next_available_block(1, 1),
            None
        );

        process_user_event(
            &client,
            &user_pubkey,
            &mut devices,
            &mut user_tunnel_ips,
            &mut tunnel_tunnel_ids,
            &user,
            &mut state_transitions,
        );

        assert_eq!(state_transitions.len(), 1);
        assert_eq!(state_transitions["user-pending-to-rejected"], 1);
    }

    #[test]
    fn test_process_user_event_pending_to_rejected_by_no_user_block() {
        let mut seq = Sequence::new();
        let mut user_tunnel_ips = IPBlockAllocator::new(([10, 0, 0, 0], 32));
        let mut tunnel_tunnel_ids = IDAllocator::new(100, vec![100, 101, 102]);
        let mut client = create_test_client();

        // eat a blocok
        let _ = user_tunnel_ips.next_available_block(0, 2);

        let device_pubkey = Pubkey::new_unique();
        let device = Device {
            account_type: AccountType::Device,
            owner: Pubkey::new_unique(),
            index: 0,
            bump_seed: get_device_bump_seed(&client),
            location_pk: Pubkey::new_unique(),
            exchange_pk: Pubkey::new_unique(),
            device_type: DeviceType::Switch,
            public_ip: [192, 168, 1, 2],
            status: DeviceStatus::Activated,
            code: "TestDevice".to_string(),
            dz_prefixes: vec![([10, 0, 0, 1], 24)],
        };

        let pubkey = Pubkey::new_unique();
        let user = User {
            account_type: AccountType::User,
            owner: Pubkey::new_unique(),
            index: 0,
            bump_seed: get_user_bump_seed(&client),
            user_type: UserType::IBRLWithAllocatedIP,
            tenant_pk: Pubkey::new_unique(),
            device_pk: device_pubkey,
            cyoa_type: UserCYOA::GREOverDIA,
            client_ip: [192, 168, 1, 1],
            dz_ip: [0, 0, 0, 0],
            tunnel_id: 0,
            tunnel_net: ([0, 0, 0, 0], 0),
            status: UserStatus::Pending,
        };

        client
            .expect_execute_transaction()
            .times(1)
            .in_sequence(&mut seq)
            .with(
                predicate::eq(DoubleZeroInstruction::RejectUser(UserRejectArgs {
                    index: user.index,
                    bump_seed: user.bump_seed,
                    reason: "Error: No available user block".to_string(),
                })),
                predicate::always(),
            )
            .returning(|_, _| Ok(Signature::new_unique()));

        let mut state_transitions: HashMap<&'static str, usize> = HashMap::new();

        let mut devices = HashMap::new();
        let device2 = device.clone();
        devices.insert(device_pubkey, DeviceState::new(&device2));

        process_user_event(
            &client,
            &pubkey,
            &mut devices,
            &mut user_tunnel_ips,
            &mut tunnel_tunnel_ids,
            &user,
            &mut state_transitions,
        );

        assert_eq!(state_transitions.len(), 1);
        assert_eq!(state_transitions["user-pending-to-rejected"], 1);
    }

    fn do_test_process_user_event_deleting_or_pending_ban<F>(
        user_status: UserStatus,
        func: F,
        state_transition: &'static str,
    ) where
        F: Fn(&mut MockDoubleZeroClient, &User, &mut Sequence) -> (),
    {
        assert!(user_status == UserStatus::Deleting || user_status == UserStatus::PendingBan);

        let mut seq = Sequence::new();
        let mut devices = HashMap::new();
        let mut user_tunnel_ips = IPBlockAllocator::new(([10, 0, 0, 0], 16));
        let mut tunnel_tunnel_ids = IDAllocator::new(100, vec![100, 101, 102]);
        let mut client = create_test_client();

        let mut state_transitions: HashMap<&'static str, usize> = HashMap::new();

        let pubkey = Pubkey::new_unique();
        let user = User {
            account_type: AccountType::User,
            owner: Pubkey::new_unique(),
            index: 0,
            bump_seed: get_user_bump_seed(&client),
            user_type: UserType::IBRLWithAllocatedIP,
            tenant_pk: Pubkey::new_unique(),
            device_pk: pubkey,
            cyoa_type: UserCYOA::GREOverDIA,
            client_ip: [192, 168, 1, 1],
            dz_ip: [0, 0, 0, 0],
            tunnel_id: 102,
            tunnel_net: ([10, 0, 0, 0], 31),
            status: user_status,
        };

        let device = Device {
            account_type: AccountType::Device,
            owner: Pubkey::new_unique(),
            index: 0,
            bump_seed: get_device_bump_seed(&client),
            location_pk: Pubkey::new_unique(),
            exchange_pk: Pubkey::new_unique(),
            device_type: DeviceType::Switch,
            public_ip: [192, 168, 1, 2],
            status: DeviceStatus::Activated,
            code: "TestDevice".to_string(),
            dz_prefixes: vec![([11, 0, 0, 0], 16)],
        };

        devices.insert(pubkey, DeviceState::new(&device));

        func(&mut client, &user, &mut seq);

        assert!(tunnel_tunnel_ids.assigned.contains(&102));

        process_user_event(
            &client,
            &pubkey,
            &mut devices,
            &mut user_tunnel_ips,
            &mut tunnel_tunnel_ids,
            &user,
            &mut state_transitions,
        );

        assert!(!tunnel_tunnel_ids.assigned.contains(&102));

        assert_eq!(state_transitions.len(), 1);
        assert_eq!(state_transitions[state_transition], 1);
    }

    #[test]
    fn test_process_user_event_deleting() {
        do_test_process_user_event_deleting_or_pending_ban(
            UserStatus::Deleting,
            |user_service, user, seq| {
                user_service
                    .expect_execute_transaction()
                    .times(1)
                    .in_sequence(seq)
                    .with(
                        predicate::eq(DoubleZeroInstruction::DeactivateUser(UserDeactivateArgs {
                            index: user.index,
                            bump_seed: user.bump_seed,
                        })),
                        predicate::always(),
                    )
                    .returning(|_, _| Ok(Signature::new_unique()));
            },
            "user-deleting-to-deactivated",
        );
    }

    #[test]
    fn test_process_user_event_pending_ban() {
        do_test_process_user_event_deleting_or_pending_ban(
            UserStatus::PendingBan,
            |user_service, user, seq| {
                user_service
                    .expect_execute_transaction()
                    .times(1)
                    .in_sequence(seq)
                    .with(
                        predicate::eq(DoubleZeroInstruction::BanUser(UserBanArgs {
                            index: user.index,
                            bump_seed: user.bump_seed,
                        })),
                        predicate::always(),
                    )
                    .returning(|_, _| Ok(Signature::new_unique()));
            },
            "user-pending-ban-to-banned",
        );
    }

    #[test]
    fn test_process_location_event() {
        let mut locations = HashMap::new();
        let pubkey = Pubkey::new_unique();
        let location = Location {
            account_type: AccountType::Location,
            owner: Pubkey::new_unique(),
            index: 0,
            bump_seed: 42,
            lat: 50.0,
            lng: 20.0,
            loc_id: 1234,
            status: LocationStatus::Activated,
            code: "nyc".to_string(),
            name: "New York".to_string(),
            country: "USA".to_string(),
        };

        process_location_event(&pubkey, &mut locations, &location);

        assert!(locations.contains_key(&pubkey));
        assert_eq!(*locations.get(&pubkey).unwrap(), location);
    }

    #[test]
    fn test_process_exchange_event() {
        let mut exchanges = HashMap::new();
        let pubkey = Pubkey::new_unique();
        let exchange = Exchange {
            account_type: AccountType::Exchange,
            owner: Pubkey::new_unique(),
            index: 0,
            bump_seed: 42,
            lat: 50.0,
            lng: 20.0,
            loc_id: 1234,
            status: ExchangeStatus::Activated,
            code: "TestExchange".to_string(),
            name: "TestName".to_string(),
        };

        process_exchange_event(&pubkey, &mut exchanges, &exchange);

        assert!(exchanges.contains_key(&pubkey));
        assert_eq!(*exchanges.get(&pubkey).unwrap(), exchange);
    }
}<|MERGE_RESOLUTION|>--- conflicted
+++ resolved
@@ -132,13 +132,9 @@
 
         println!(
             "devices: {} tunnels: {} users: {}",
-<<<<<<< HEAD
-            devices.len(), tunnels.len(), users.len(),
-=======
             devices.len(),
             tunnels.len(),
             users.len(),
->>>>>>> 6b1515be
         );
 
         Ok(())
@@ -167,31 +163,17 @@
             );
 
             if device.tunnel_ids.assigned.is_empty() {
-<<<<<<< HEAD
                 print!("-,");
             }
             device.tunnel_ids.assigned.iter().for_each(|tunnel_id| {
                 print!("{},", tunnel_id);
             });
-=======
-                print!("-,")
-            }
-            device
-                .tunnel_ids
-                .assigned
-                .iter()
-                .for_each(|tunnel_id| print!("{},", tunnel_id));
->>>>>>> 6b1515be
             println!("\x08 ");
         });
 
         print!("tunnel_net: {} assigned: ", self.user_tunnel_ips.base_block);
         if self.user_tunnel_ips.assigned_ips.is_empty() {
-<<<<<<< HEAD
             print!("-,");
-=======
-            print!("-,")
->>>>>>> 6b1515be
         }
         self.user_tunnel_ips.print_assigned_ips();
         println!("\x08 ");
@@ -401,11 +383,7 @@
                         .entry("tunnel-deleting-to-deactivated")
                         .or_insert(0) += 1;
                 }
-<<<<<<< HEAD
                 Err(e) => println!("Error: deactivate_tunnel: {}", e),
-=======
-                Err(e) => println!("Error deactivate_tunnel: {}", e),
->>>>>>> 6b1515be
             }
         }
         _ => {}
@@ -634,7 +612,6 @@
     exchange: &Exchange,
 ) {
     exchanges.insert(*pubkey, exchange.clone());
-<<<<<<< HEAD
 }
 
 fn process_multicastgroup_event(
@@ -695,8 +672,6 @@
         }
         _ => {}
     }
-=======
->>>>>>> 6b1515be
 }
 
 #[cfg(test)]
