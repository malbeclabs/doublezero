use solana_program::program_error::ProgramError;
use thiserror::Error;

#[derive(Debug, Error)]
pub enum DoubleZeroError {
    #[error("Custom program error: {0:#x}")]
    Custom(u32), // variant 0
    #[error("Only the owner can perform this action")]
    InvalidOwnerPubkey, // variant 1
    #[error("You are trying to assign a Pubkey that does not correspond to a Exchange")]
    InvalidExchangePubkey, // variant 2
    #[error("You are trying to assign a Pubkey that does not correspond to a Device")]
    InvalidDevicePubkey, // variant 3
    #[error("You are trying to assign a Pubkey that does not correspond to a Location")]
    InvalidLocationPubkey, // variant 4
    #[error("You are trying to assign a Pubkey that does not correspond to a Device A")]
    InvalidDeviceAPubkey, // variant 5
    #[error("You are trying to assign a Pubkey that does not correspond to a Device Z")]
    InvalidDeviceZPubkey, // variant 6
    #[error("Invalid Status")]
    InvalidStatus, // variant 7
    #[error("You are not allowed to execute this action")]
    NotAllowed, // variant 8
    #[error("Invalid Account Type")]
    InvalidAccountType, // variant 9
    #[error("You are trying to assign a Pubkey that does not correspond to a Contributor")]
    InvalidContributorPubkey, // variant 10
    #[error("Invalid Interface Version")]
    InvalidInterfaceVersion, // variant 11
    #[error("Invalid Interface Name")]
    InvalidInterfaceName, // variant 12
    #[error("Reference Count is not zero")]
    ReferenceCountNotZero, // variant 13
    #[error("Invalid Contributor")]
    InvalidContributor, // variant 14
    #[error("Invalid External Link: Side Z interface name should be empty")]
    InvalidInterfaceZForExternal, // variant 15
    #[error("Invalid index")]
    InvalidIndex, // variant 16
    #[error("Device already set")]
    DeviceAlreadySet, // variant 17
    #[error("Device not set")]
    DeviceNotSet, // variant 18
    #[error("Invalid account code")]
    InvalidAccountCode, // variant 19
    #[error("Max users exceeded")]
    MaxUsersExceeded, // variant 20
    #[error("Invalid last access epoch")]
    InvalidLastAccessEpoch, // variant 21
    #[error("Unauthorized")]
    Unauthorized, // variant 22
    #[error("Invalid Solana Validator Pubkey")]
    InvalidSolanaValidatorPubkey, // variant 23
<<<<<<< HEAD
    #[error("InterfaceNotFound")]
    InterfaceNotFound, // variant 24
=======
    #[error("Invalid Access Pass")]
    AccessPassUnauthorized,
>>>>>>> 3112388c
}

impl From<DoubleZeroError> for ProgramError {
    fn from(e: DoubleZeroError) -> Self {
        match e {
            DoubleZeroError::Custom(e) => ProgramError::Custom(e),
            DoubleZeroError::InvalidOwnerPubkey => ProgramError::Custom(1),
            DoubleZeroError::InvalidLocationPubkey => ProgramError::Custom(2),
            DoubleZeroError::InvalidExchangePubkey => ProgramError::Custom(3),
            DoubleZeroError::InvalidDeviceAPubkey => ProgramError::Custom(4),
            DoubleZeroError::InvalidDeviceZPubkey => ProgramError::Custom(5),
            DoubleZeroError::InvalidDevicePubkey => ProgramError::Custom(6),
            DoubleZeroError::InvalidStatus => ProgramError::Custom(7),
            DoubleZeroError::NotAllowed => ProgramError::Custom(8),
            DoubleZeroError::InvalidAccountType => ProgramError::Custom(9),
            DoubleZeroError::InvalidContributorPubkey => ProgramError::Custom(10),
            DoubleZeroError::InvalidInterfaceVersion => ProgramError::Custom(11),
            DoubleZeroError::InvalidInterfaceName => ProgramError::Custom(12),
            DoubleZeroError::ReferenceCountNotZero => ProgramError::Custom(13),
            DoubleZeroError::InvalidContributor => ProgramError::Custom(14),
            DoubleZeroError::InvalidInterfaceZForExternal => ProgramError::Custom(15),
            DoubleZeroError::InvalidIndex => ProgramError::Custom(16),
            DoubleZeroError::DeviceAlreadySet => ProgramError::Custom(17),
            DoubleZeroError::DeviceNotSet => ProgramError::Custom(18),
            DoubleZeroError::InvalidAccountCode => ProgramError::Custom(19),
            DoubleZeroError::MaxUsersExceeded => ProgramError::Custom(20),
            DoubleZeroError::InvalidLastAccessEpoch => ProgramError::Custom(21),
            DoubleZeroError::Unauthorized => ProgramError::Custom(22),
            DoubleZeroError::InvalidSolanaValidatorPubkey => ProgramError::Custom(23),
<<<<<<< HEAD
            DoubleZeroError::InterfaceNotFound => ProgramError::Custom(24),
=======
            DoubleZeroError::AccessPassUnauthorized => ProgramError::Custom(24),
>>>>>>> 3112388c
        }
    }
}

impl From<u32> for DoubleZeroError {
    fn from(e: u32) -> Self {
        match e {
            1 => DoubleZeroError::InvalidOwnerPubkey,
            2 => DoubleZeroError::InvalidLocationPubkey,
            3 => DoubleZeroError::InvalidExchangePubkey,
            4 => DoubleZeroError::InvalidDeviceAPubkey,
            5 => DoubleZeroError::InvalidDeviceZPubkey,
            6 => DoubleZeroError::InvalidDevicePubkey,
            7 => DoubleZeroError::InvalidStatus,
            8 => DoubleZeroError::NotAllowed,
            9 => DoubleZeroError::InvalidAccountType,
            10 => DoubleZeroError::InvalidContributorPubkey,
            11 => DoubleZeroError::InvalidInterfaceVersion,
            12 => DoubleZeroError::InvalidInterfaceName,
            13 => DoubleZeroError::ReferenceCountNotZero,
            14 => DoubleZeroError::InvalidContributor,
            15 => DoubleZeroError::InvalidInterfaceZForExternal,
            16 => DoubleZeroError::InvalidIndex,
            17 => DoubleZeroError::DeviceAlreadySet,
            18 => DoubleZeroError::DeviceNotSet,
            19 => DoubleZeroError::InvalidAccountCode,
            20 => DoubleZeroError::MaxUsersExceeded,
            21 => DoubleZeroError::InvalidLastAccessEpoch,
            22 => DoubleZeroError::Unauthorized,
            23 => DoubleZeroError::InvalidSolanaValidatorPubkey,
<<<<<<< HEAD
            24 => DoubleZeroError::InterfaceNotFound,

=======
            24 => DoubleZeroError::AccessPassUnauthorized,
>>>>>>> 3112388c
            _ => DoubleZeroError::Custom(e),
        }
    }
}

impl From<ProgramError> for DoubleZeroError {
    fn from(e: ProgramError) -> Self {
        match e {
            ProgramError::Custom(e) => match e {
                1 => DoubleZeroError::InvalidOwnerPubkey,
                2 => DoubleZeroError::InvalidLocationPubkey,
                3 => DoubleZeroError::InvalidExchangePubkey,
                4 => DoubleZeroError::InvalidDeviceAPubkey,
                5 => DoubleZeroError::InvalidDeviceZPubkey,
                6 => DoubleZeroError::InvalidDevicePubkey,
                7 => DoubleZeroError::InvalidStatus,
                8 => DoubleZeroError::NotAllowed,
                9 => DoubleZeroError::InvalidAccountType,
                10 => DoubleZeroError::InvalidContributorPubkey,
                11 => DoubleZeroError::InvalidInterfaceVersion,
                12 => DoubleZeroError::InvalidInterfaceName,
                13 => DoubleZeroError::ReferenceCountNotZero,
                14 => DoubleZeroError::InvalidContributor,
                15 => DoubleZeroError::InvalidInterfaceZForExternal,
                16 => DoubleZeroError::InvalidIndex,
                17 => DoubleZeroError::DeviceAlreadySet,
                18 => DoubleZeroError::DeviceNotSet,
                19 => DoubleZeroError::InvalidAccountCode,
                20 => DoubleZeroError::MaxUsersExceeded,
                21 => DoubleZeroError::InvalidLastAccessEpoch,
                22 => DoubleZeroError::Unauthorized,
                23 => DoubleZeroError::InvalidSolanaValidatorPubkey,
<<<<<<< HEAD
                24 => DoubleZeroError::InterfaceNotFound,

=======
                24 => DoubleZeroError::AccessPassUnauthorized,
>>>>>>> 3112388c
                _ => DoubleZeroError::Custom(e),
            },
            _ => DoubleZeroError::Custom(0),
        }
    }
}<|MERGE_RESOLUTION|>--- conflicted
+++ resolved
@@ -51,13 +51,10 @@
     Unauthorized, // variant 22
     #[error("Invalid Solana Validator Pubkey")]
     InvalidSolanaValidatorPubkey, // variant 23
-<<<<<<< HEAD
     #[error("InterfaceNotFound")]
     InterfaceNotFound, // variant 24
-=======
     #[error("Invalid Access Pass")]
-    AccessPassUnauthorized,
->>>>>>> 3112388c
+    AccessPassUnauthorized, // variant 25
 }
 
 impl From<DoubleZeroError> for ProgramError {
@@ -87,11 +84,8 @@
             DoubleZeroError::InvalidLastAccessEpoch => ProgramError::Custom(21),
             DoubleZeroError::Unauthorized => ProgramError::Custom(22),
             DoubleZeroError::InvalidSolanaValidatorPubkey => ProgramError::Custom(23),
-<<<<<<< HEAD
             DoubleZeroError::InterfaceNotFound => ProgramError::Custom(24),
-=======
-            DoubleZeroError::AccessPassUnauthorized => ProgramError::Custom(24),
->>>>>>> 3112388c
+            DoubleZeroError::AccessPassUnauthorized => ProgramError::Custom(25),
         }
     }
 }
@@ -122,12 +116,8 @@
             21 => DoubleZeroError::InvalidLastAccessEpoch,
             22 => DoubleZeroError::Unauthorized,
             23 => DoubleZeroError::InvalidSolanaValidatorPubkey,
-<<<<<<< HEAD
             24 => DoubleZeroError::InterfaceNotFound,
-
-=======
-            24 => DoubleZeroError::AccessPassUnauthorized,
->>>>>>> 3112388c
+            25 => DoubleZeroError::AccessPassUnauthorized,
             _ => DoubleZeroError::Custom(e),
         }
     }
@@ -160,12 +150,8 @@
                 21 => DoubleZeroError::InvalidLastAccessEpoch,
                 22 => DoubleZeroError::Unauthorized,
                 23 => DoubleZeroError::InvalidSolanaValidatorPubkey,
-<<<<<<< HEAD
                 24 => DoubleZeroError::InterfaceNotFound,
-
-=======
-                24 => DoubleZeroError::AccessPassUnauthorized,
->>>>>>> 3112388c
+                25 => DoubleZeroError::AccessPassUnauthorized,
                 _ => DoubleZeroError::Custom(e),
             },
             _ => DoubleZeroError::Custom(0),
