--- conflicted
+++ resolved
@@ -24,12 +24,7 @@
         exchanges: &HashMap<Pubkey, Exchange>,
         state_transitions: &HashMap<&'static str, usize>,
     ) {
-<<<<<<< HEAD
-        let mut metrics: Vec<Metric> =
-            Vec::with_capacity(devices.len() + state_transitions.len() + 1);
-=======
         let mut metrics = Vec::with_capacity(devices.len() + state_transitions.len() + 1);
->>>>>>> 6b1515be
 
         let mut metric = Metric::new("activator_device_count");
         metric.add_field("count", devices.len() as f64);
