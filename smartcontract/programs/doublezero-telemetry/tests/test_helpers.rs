--- conflicted
+++ resolved
@@ -121,31 +121,6 @@
     }
 }
 
-<<<<<<< HEAD
-=======
-pub trait LinkCreateArgsExt {
-    fn default() -> LinkCreateArgs;
-}
-
-impl LinkCreateArgsExt for LinkCreateArgs {
-    fn default() -> LinkCreateArgs {
-        LinkCreateArgs {
-            index: 0,
-            bump_seed: 0,
-            code: "".to_string(),
-            contributor_pk: Pubkey::default(),
-            side_a_pk: Pubkey::default(),
-            side_z_pk: Pubkey::default(),
-            link_type: LinkLinkType::L3,
-            bandwidth: 0,
-            mtu: 0,
-            delay_ns: 0,
-            jitter_ns: 0,
-        }
-    }
-}
-
->>>>>>> 041315f4
 pub struct LedgerContext {
     pub banks_client: BanksClient,
     pub payer: Keypair,
