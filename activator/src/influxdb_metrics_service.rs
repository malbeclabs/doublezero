--- conflicted
+++ resolved
@@ -88,23 +88,12 @@
 
     pub async fn run(&mut self) {
         while let Some(msg) = self.receiver.recv().await {
-<<<<<<< HEAD
-            match &self.client {
-                None => {}
-                Some(client) => {
-                    if let Err(e) = client
-                                            .write_line_protocol(&client.org, self.bucket.as_str(), msg)
-                                            .await {
-                        eprintln!("Error writing metric to InfluxDB: {}", e);
-                    }
-=======
             if let Some(client) = &self.client {
                 if let Err(e) = client
                     .write_line_protocol(&client.org, self.bucket.as_str(), msg)
                     .await
                 {
                     eprintln!("Error writing metric to InfluxDB: {}", e);
->>>>>>> 6b1515be
                 }
             }
         }
