--- conflicted
+++ resolved
@@ -426,7 +426,6 @@
     use crate::{
         processors::exchange::setdevice::SetDeviceOption,
         state::{
-            accesspass::AccessPassType,
             device::DeviceType,
             link::LinkLinkType,
             user::{UserCYOA, UserType},
@@ -865,13 +864,9 @@
         );
         test_instruction(
             DoubleZeroInstruction::SetAccessPass(SetAccessPassArgs {
-<<<<<<< HEAD
-                accesspass_type: AccessPassType::Prepaid,
-=======
                 accesspass_type: crate::state::accesspass::AccessPassType::SolanaValidator(
                     Pubkey::new_unique(),
                 ),
->>>>>>> 82239672
                 client_ip: [1, 2, 3, 4].into(),
                 last_access_epoch: 123,
             }),
