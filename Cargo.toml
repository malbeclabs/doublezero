--- conflicted
+++ resolved
@@ -72,11 +72,7 @@
 solana-sdk = "2.2.2"
 solana-system-interface = "1.0.0"
 solana-transaction-status = "2.2.7"
-<<<<<<< HEAD
-solana-transaction-status-client-types = "2.3.3"
-=======
 solana-transaction-status-client-types = "2.2.7"
->>>>>>> 76a8ad8a
 tabled = "0"
 tempfile = "3"
 thiserror = "2"
