use borsh::BorshSerialize;
use doublezero_serviceability::{
    processors::{
        device::create::DeviceCreateArgs, exchange::create::ExchangeCreateArgs,
        link::create::LinkCreateArgs, location::create::LocationCreateArgs,
    },
    state::{
        accounttype::AccountType,
        device::{Device, DeviceStatus, DeviceType},
        link::{Link, LinkLinkType, LinkStatus},
    },
    types::{NetworkV4, NetworkV4List},
};
use doublezero_telemetry::{
    error::TelemetryError, instructions::TelemetryInstruction,
    pda::derive_device_latency_samples_pda,
    processors::telemetry::initialize_device_latency_samples::InitializeDeviceLatencySamplesArgs,
    state::device_latency_samples::DEVICE_LATENCY_SAMPLES_HEADER_SIZE,
};
use solana_program::example_mocks::solana_sdk::system_program;
use solana_program_test::*;
use solana_sdk::{
    account::Account,
    instruction::{AccountMeta, InstructionError},
    pubkey::Pubkey,
    signature::{Keypair, Signer},
    transaction::Transaction,
};
use std::net::Ipv4Addr;

mod test_helpers;

use test_helpers::*;

const EXPECTED_LAMPORTS_USED_FOR_ACCOUNT_CREATION: u64 = 3326880;

#[tokio::test]
async fn test_initialize_device_latency_samples_success_active_devices_and_link() {
    let mut ledger = LedgerHelper::new().await.unwrap();

    // Seed ledger with two linked devices, and a funded origin device agent.
    let (origin_device_agent, origin_device_pk, target_device_pk, link_pk) =
        ledger.seed_with_two_linked_devices().await.unwrap();

    // Wait for a new blockhash before moving on.
    ledger.wait_for_new_blockhash().await.unwrap();

    // Execute initialize latency samples transaction.
    let latency_samples_pda = ledger
        .telemetry
        .initialize_device_latency_samples(
            &origin_device_agent,
            origin_device_pk,
            target_device_pk,
            link_pk,
            1u64,
            5_000_000,
        )
        .await
        .unwrap();

    // Verify account creation and data.
    let account = ledger
        .get_account(latency_samples_pda)
        .await
        .unwrap()
        .unwrap();
    assert_eq!(account.owner, ledger.telemetry.program_id);
    assert_eq!(account.data.len(), DEVICE_LATENCY_SAMPLES_HEADER_SIZE);
    assert_eq!(
        account.lamports,
        EXPECTED_LAMPORTS_USED_FOR_ACCOUNT_CREATION
    );
}

#[tokio::test]
async fn test_initialize_device_latency_samples_already_with_lamports() {
    let mut ledger = LedgerHelper::new().await.unwrap();

    // Seed ledger with two linked devices, and a funded origin device agent.
    let (origin_device_agent, origin_device_pk, target_device_pk, link_pk) =
        ledger.seed_with_two_linked_devices().await.unwrap();

    // Wait for a new blockhash before moving on.
    ledger.wait_for_new_blockhash().await.unwrap();

    let epoch = 1;

    // Derive the samples PDA first so we can transfer lamports to it.
    let (latency_samples_pda, _) = derive_device_latency_samples_pda(
        &ledger.telemetry.program_id,
        &origin_device_pk,
        &target_device_pk,
        &link_pk,
        epoch,
    );

    // Transfer just enough for zero-byte rent exemption.
    ledger
        .fund_account(&latency_samples_pda, 6_960 * 128)
        .await
        .unwrap();

    // Wait for a new blockhash before moving on.
    ledger.wait_for_new_blockhash().await.unwrap();

    // Execute initialize latency samples transaction.
    ledger
        .telemetry
        .initialize_device_latency_samples(
            &origin_device_agent,
            origin_device_pk,
            target_device_pk,
            link_pk,
            epoch,
            5_000_000,
        )
        .await
        .unwrap();

    // Verify account creation and data.
    let account = ledger
        .get_account(latency_samples_pda)
        .await
        .unwrap()
        .unwrap();
    assert_eq!(account.owner, ledger.telemetry.program_id);
    assert_eq!(account.data.len(), DEVICE_LATENCY_SAMPLES_HEADER_SIZE);
    assert_eq!(
        account.lamports,
        EXPECTED_LAMPORTS_USED_FOR_ACCOUNT_CREATION
    );
}

#[tokio::test]
async fn test_initialize_device_latency_samples_success_suspended_origin_device() {
    let mut ledger = LedgerHelper::new().await.unwrap();

    // Seed ledger with two linked devices, and a funded origin device agent.
    let (origin_device_agent, origin_device_pk, target_device_pk, link_pk) =
        ledger.seed_with_two_linked_devices().await.unwrap();

    // Suspend the origin device.
    ledger
        .serviceability
        .suspend_device(origin_device_pk)
        .await
        .unwrap();

    // Wait for a new blockhash before moving on.
    ledger.wait_for_new_blockhash().await.unwrap();

    // Check that the origin device is suspended.
    let device = ledger
        .serviceability
        .get_device(origin_device_pk)
        .await
        .unwrap();
    assert_eq!(device.status, DeviceStatus::Suspended);

    // Execute initialize latency samples transaction.
    let latency_samples_pda = ledger
        .telemetry
        .initialize_device_latency_samples(
            &origin_device_agent,
            origin_device_pk,
            target_device_pk,
            link_pk,
            1u64,
            5_000_000,
        )
        .await
        .unwrap();

    // Verify account creation and data.
    let account = ledger
        .get_account(latency_samples_pda)
        .await
        .unwrap()
        .unwrap();
    assert_eq!(account.owner, ledger.telemetry.program_id);
    assert_eq!(account.data.len(), DEVICE_LATENCY_SAMPLES_HEADER_SIZE);
    assert_eq!(
        account.lamports,
        EXPECTED_LAMPORTS_USED_FOR_ACCOUNT_CREATION
    );
}

#[tokio::test]
async fn test_initialize_device_latency_samples_success_suspended_target_device() {
    let mut ledger = LedgerHelper::new().await.unwrap();

    // Seed ledger with two linked devices, and a funded origin device agent.
    let (origin_device_agent, origin_device_pk, target_device_pk, link_pk) =
        ledger.seed_with_two_linked_devices().await.unwrap();

    // Suspend the target device.
    ledger
        .serviceability
        .suspend_device(target_device_pk)
        .await
        .unwrap();

    // Wait for a new blockhash before moving on.
    ledger.wait_for_new_blockhash().await.unwrap();

    // Check that the target device is suspended.
    let device = ledger
        .serviceability
        .get_device(target_device_pk)
        .await
        .unwrap();
    assert_eq!(device.status, DeviceStatus::Suspended);

    // Execute initialize latency samples transaction.
    let latency_samples_pda = ledger
        .telemetry
        .initialize_device_latency_samples(
            &origin_device_agent,
            origin_device_pk,
            target_device_pk,
            link_pk,
            1u64,
            5_000_000,
        )
        .await
        .unwrap();

    // Verify account creation and data.
    let account = ledger
        .get_account(latency_samples_pda)
        .await
        .unwrap()
        .unwrap();
    assert_eq!(account.owner, ledger.telemetry.program_id);
    assert_eq!(account.data.len(), DEVICE_LATENCY_SAMPLES_HEADER_SIZE);
    assert_eq!(
        account.lamports,
        EXPECTED_LAMPORTS_USED_FOR_ACCOUNT_CREATION
    );
}

#[tokio::test]
async fn test_initialize_device_latency_samples_success_suspended_link() {
    let mut ledger = LedgerHelper::new().await.unwrap();

    // Seed ledger with two linked devices, and a funded origin device agent.
    let (origin_device_agent, origin_device_pk, target_device_pk, link_pk) =
        ledger.seed_with_two_linked_devices().await.unwrap();

    // Suspend the link.
    ledger.serviceability.suspend_link(link_pk).await.unwrap();

    // Wait for a new blockhash before moving on.
    ledger.wait_for_new_blockhash().await.unwrap();

    // Check that the link is suspended.
    let link = ledger.serviceability.get_link(link_pk).await.unwrap();
    assert_eq!(link.status, LinkStatus::Suspended);

    // Execute initialize latency samples transaction.
    let latency_samples_pda = ledger
        .telemetry
        .initialize_device_latency_samples(
            &origin_device_agent,
            origin_device_pk,
            target_device_pk,
            link_pk,
            1u64,
            5_000_000,
        )
        .await
        .unwrap();

    // Verify account creation and data.
    let account = ledger
        .get_account(latency_samples_pda)
        .await
        .unwrap()
        .unwrap();
    assert_eq!(account.owner, ledger.telemetry.program_id);
    assert_eq!(account.data.len(), DEVICE_LATENCY_SAMPLES_HEADER_SIZE);
    assert_eq!(
        account.lamports,
        EXPECTED_LAMPORTS_USED_FOR_ACCOUNT_CREATION
    );
}

#[tokio::test]
async fn test_initialize_device_latency_samples_fail_unauthorized_agent() {
    let mut ledger = LedgerHelper::new().await.unwrap();

    // Seed ledger with two linked devices, and a funded origin device agent.
    let (_origin_device_agent, origin_device_pk, target_device_pk, link_pk) =
        ledger.seed_with_two_linked_devices().await.unwrap();

    // Wait for a new blockhash before moving on.
    ledger.wait_for_new_blockhash().await.unwrap();

    // Create and fund an unauthorized agent keypair.
    let unauthorized_agent = Keypair::new();
    let unauthorized_agent_pk = unauthorized_agent.pubkey();
    ledger
        .fund_account(&unauthorized_agent_pk, 10_000_000_000)
        .await
        .unwrap();

    // Execute initialize latency samples transaction with unauthorized agent.
    let result = ledger
        .telemetry
        .initialize_device_latency_samples(
            &unauthorized_agent,
            origin_device_pk,
            target_device_pk,
            link_pk,
            1u64,
            5_000_000,
        )
        .await;
    assert_telemetry_error(result, TelemetryError::UnauthorizedAgent);
}

#[tokio::test]
async fn test_initialize_device_latency_samples_fail_agent_not_signer() {
    let mut ledger = LedgerHelper::new().await.unwrap();

    // Seed with two linked devices and a valid agent.
    let (origin_device_agent, origin_device_pk, target_device_pk, link_pk) =
        ledger.seed_with_two_linked_devices().await.unwrap();

    // Wait for a new blockhash before moving on.
    ledger.wait_for_new_blockhash().await.unwrap();

    // Create PDA manually.
    let (latency_samples_pda, _) = derive_device_latency_samples_pda(
        &ledger.telemetry.program_id,
        &origin_device_pk,
        &target_device_pk,
        &link_pk,
        1,
    );

    // Construct instruction manually with agent NOT a signer.
    let args = InitializeDeviceLatencySamplesArgs {
        epoch: 1,
        sampling_interval_microseconds: 5_000_000,
    };

    let instruction = TelemetryInstruction::InitializeDeviceLatencySamples(args.clone());
    let data = instruction.pack().unwrap();

    let accounts = vec![
        AccountMeta::new(latency_samples_pda, false),
        AccountMeta::new_readonly(origin_device_agent.pubkey(), false), // Not signer
        AccountMeta::new_readonly(origin_device_pk, false),
        AccountMeta::new_readonly(target_device_pk, false),
        AccountMeta::new_readonly(link_pk, false),
        AccountMeta::new_readonly(system_program::id(), false),
        AccountMeta::new_readonly(ledger.serviceability.program_id, false),
    ];

    let (banks_client, payer, recent_blockhash) = {
        let ctx = ledger.context.lock().unwrap();
        (
            ctx.banks_client.clone(),
            ctx.payer.insecure_clone(),
            ctx.recent_blockhash,
        )
    };

    let mut transaction = Transaction::new_with_payer(
        &[solana_sdk::instruction::Instruction {
            program_id: ledger.telemetry.program_id,
            accounts,
            data,
        }],
        Some(&payer.pubkey()),
    );

    transaction.sign(&[&payer], recent_blockhash);

    let result = banks_client.process_transaction(transaction).await;
    assert_banksclient_error(result, InstructionError::MissingRequiredSignature);
}

#[tokio::test]
async fn test_initialize_device_latency_samples_fail_origin_device_wrong_owner() {
    let agent = Keypair::new();
    let fake_origin_device_pk = Pubkey::new_unique();
    let target_device_pk = Pubkey::new_unique(); // doesn’t matter, we won’t get that far
    let link_pk = Pubkey::new_unique(); // same

    let fake_origin_device = Device {
        index: 0,
        bump_seed: 0,
        account_type: AccountType::Device,
        code: "invalid".to_string(),
        owner: agent.pubkey(),
        contributor_pk: Pubkey::new_unique(),
        exchange_pk: Pubkey::new_unique(),
        device_type: DeviceType::Switch,
        public_ip: Ipv4Addr::UNSPECIFIED,
        status: DeviceStatus::Activated,
        metrics_publisher_pk: agent.pubkey(),
        location_pk: Pubkey::new_unique(),
        dz_prefixes: NetworkV4List::default(),
    };

    let mut device_data = Vec::new();
    fake_origin_device.serialize(&mut device_data).unwrap();

    let fake_account = Account {
        lamports: 1_000_000,
        data: device_data,
        owner: Pubkey::new_unique(), // WRONG owner
        executable: false,
        rent_epoch: 0,
    };

    let mut ledger =
        LedgerHelper::new_with_preloaded_accounts(vec![(fake_origin_device_pk, fake_account)])
            .await
            .unwrap();

    ledger
        .fund_account(&agent.pubkey(), 10_000_000_000)
        .await
        .unwrap();
    ledger.wait_for_new_blockhash().await.unwrap();

    let result = ledger
        .telemetry
        .initialize_device_latency_samples(
            &agent,
            fake_origin_device_pk,
            target_device_pk,
            link_pk,
            42,
            5_000_000,
        )
        .await;
    assert_banksclient_error(result, InstructionError::IncorrectProgramId);
}

#[tokio::test]
async fn test_initialize_device_latency_samples_fail_target_device_wrong_owner() {
    let mut ledger = LedgerHelper::new().await.unwrap();

    let (agent, origin_device_pk, _real_target_device, link_pk) =
        ledger.seed_with_two_linked_devices().await.unwrap();

    // Wait for a new blockhash before moving on.
    ledger.wait_for_new_blockhash().await.unwrap();

    // Inject a fake target device account with wrong owner
    let fake_target_device_pk = Pubkey::new_unique();
    let wrong_owner = Pubkey::new_unique();

    let fake_target_device = Device {
        status: DeviceStatus::Activated,
        metrics_publisher_pk: Pubkey::new_unique(), // doesn't matter for Z
        location_pk: Pubkey::new_unique(),
        dz_prefixes: NetworkV4List::default(),
        account_type: AccountType::Device,
        owner: wrong_owner,
        index: 0,
        bump_seed: 0,
        contributor_pk: Pubkey::new_unique(),
        exchange_pk: Pubkey::new_unique(),
        device_type: DeviceType::Switch,
        public_ip: Ipv4Addr::UNSPECIFIED,
        code: "invalid".to_string(),
    };

    let mut data = Vec::new();
    fake_target_device.serialize(&mut data).unwrap();

    let fake_account = solana_sdk::account::Account {
        lamports: 1_000_000,
        data,
        owner: wrong_owner,
        executable: false,
        rent_epoch: 0,
    };

    let mut ledger =
        LedgerHelper::new_with_preloaded_accounts(vec![(fake_target_device_pk, fake_account)])
            .await
            .unwrap();

    ledger
        .fund_account(&agent.pubkey(), 10_000_000_000)
        .await
        .unwrap();
    ledger.wait_for_new_blockhash().await.unwrap();

    let result = ledger
        .telemetry
        .initialize_device_latency_samples(
            &agent,
            origin_device_pk,
            fake_target_device_pk,
            link_pk,
            88,
            5_000_000,
        )
        .await;

    assert_banksclient_error(result, InstructionError::IncorrectProgramId);
}

#[tokio::test]
async fn test_initialize_device_latency_samples_fail_link_wrong_owner() {
    let mut ledger = LedgerHelper::new().await.unwrap();

    let (agent, origin_device_pk, target_device_pk, _real_link_pk) =
        ledger.seed_with_two_linked_devices().await.unwrap();

    ledger.wait_for_new_blockhash().await.unwrap();

    // Inject a fake Link account with wrong owner
    let fake_link_pk = Pubkey::new_unique();
    let wrong_owner = Pubkey::new_unique();

    let fake_link = Link {
        status: LinkStatus::Activated,
        contributor_pk: Pubkey::default(),
        side_a_pk: origin_device_pk,
        side_z_pk: target_device_pk,
        account_type: AccountType::Link,
        owner: wrong_owner,
        index: 0,
        bump_seed: 0,
        code: "invalid".to_string(),
        bandwidth: 0,
        delay_ns: 0,
        jitter_ns: 0,
        link_type: LinkLinkType::L2,
        mtu: 0,
        tunnel_id: 0,
        tunnel_net: NetworkV4::default(),
    };

    let mut data = Vec::new();
    fake_link.serialize(&mut data).unwrap();

    let fake_account = solana_sdk::account::Account {
        lamports: 1_000_000,
        data,
        owner: wrong_owner,
        executable: false,
        rent_epoch: 0,
    };

    let mut ledger = LedgerHelper::new_with_preloaded_accounts(vec![(fake_link_pk, fake_account)])
        .await
        .unwrap();

    ledger
        .fund_account(&agent.pubkey(), 10_000_000_000)
        .await
        .unwrap();
    ledger.wait_for_new_blockhash().await.unwrap();

    let result = ledger
        .telemetry
        .initialize_device_latency_samples(
            &agent,
            origin_device_pk,
            target_device_pk,
            fake_link_pk,
            77,
            5_000_000,
        )
        .await;

    assert_banksclient_error(result, InstructionError::IncorrectProgramId);
}

#[tokio::test]
async fn test_initialize_device_latency_samples_fail_origin_device_not_activated() {
    let mut ledger = LedgerHelper::new().await.unwrap();

    let location_pk = ledger
        .serviceability
        .create_location(LocationCreateArgs {
            code: "LOC1".to_string(),
            name: "Test Location".to_string(),
            country: "US".to_string(),
            loc_id: 1,
            ..LocationCreateArgs::default()
        })
        .await
        .unwrap();

    let exchange_pk = ledger
        .serviceability
        .create_exchange(ExchangeCreateArgs {
            code: "EX1".to_string(),
            name: "Test Exchange".to_string(),
            loc_id: 1,
            ..ExchangeCreateArgs::default()
        })
        .await
        .unwrap();

    let contributor_pk = ledger
        .serviceability
        .create_contributor("CONTRIB".to_string())
        .await
        .unwrap();

    let agent = Keypair::new();
    ledger
        .fund_account(&agent.pubkey(), 10_000_000_000)
        .await
        .unwrap();

    // Origin device: not activated
    let origin_device_pk = ledger
        .serviceability
        .create_device(DeviceCreateArgs {
            code: "OriginDevice".to_string(),
            contributor_pk,
            location_pk,
            exchange_pk,
            device_type: DeviceType::Switch,
            public_ip: [1, 2, 3, 4].into(),
            metrics_publisher_pk: agent.pubkey(),
            ..DeviceCreateArgs::default()
        })
        .await
        .unwrap();

    // Target device: activated
    let target_device_pk = ledger
        .serviceability
        .create_and_activate_device(DeviceCreateArgs {
            code: "TargetDevice".to_string(),
            contributor_pk,
            location_pk,
            exchange_pk,
            device_type: DeviceType::Switch,
            public_ip: [5, 6, 7, 8].into(),
            metrics_publisher_pk: agent.pubkey(),
            ..DeviceCreateArgs::default()
        })
        .await
        .unwrap();

    // Link: between origin device and target device
    let link_pk = ledger
        .serviceability
        .create_and_activate_link(
            LinkCreateArgs {
                code: "LINK1".to_string(),
                contributor_pk,
                side_a_pk: origin_device_pk,
                side_z_pk: target_device_pk,
                link_type: LinkLinkType::L3,
                bandwidth: 1000,
                mtu: 1500,
                delay_ns: 10,
                jitter_ns: 1,
            },
            1,
            "10.1.1.0/30".parse().unwrap(),
        )
        .await
        .unwrap();

    ledger.wait_for_new_blockhash().await.unwrap();

    let result = ledger
        .telemetry
        .initialize_device_latency_samples(
            &agent,
            origin_device_pk,
            target_device_pk,
            link_pk,
            66,
            5_000_000,
        )
        .await;

    assert_telemetry_error(result, TelemetryError::DeviceNotActiveOrSuspended);
}

#[tokio::test]
async fn test_initialize_device_latency_samples_fail_target_device_not_activated() {
    let mut ledger = LedgerHelper::new().await.unwrap();

    let location_pk = ledger
        .serviceability
        .create_location(LocationCreateArgs {
            code: "LOC1".to_string(),
            name: "Test Location".to_string(),
            country: "US".to_string(),
            loc_id: 1,
            ..LocationCreateArgs::default()
        })
        .await
        .unwrap();

    let exchange_pk = ledger
        .serviceability
        .create_exchange(ExchangeCreateArgs {
            code: "EX1".to_string(),
            name: "Test Exchange".to_string(),
            loc_id: 1,
            ..ExchangeCreateArgs::default()
        })
        .await
        .unwrap();

    let agent = Keypair::new();
    ledger
        .fund_account(&agent.pubkey(), 10_000_000_000)
        .await
        .unwrap();

    let contributor_pk = ledger
        .serviceability
        .create_contributor("CONTRIB".to_string())
        .await
        .unwrap();

    // Origin device: activated
    let origin_device_pk = ledger
        .serviceability
        .create_and_activate_device(DeviceCreateArgs {
            code: "OriginDevice".to_string(),
            contributor_pk,
            location_pk,
            exchange_pk,
            device_type: DeviceType::Switch,
            public_ip: [1, 2, 3, 4].into(),
            metrics_publisher_pk: agent.pubkey(),
            ..DeviceCreateArgs::default()
        })
        .await
        .unwrap();

    // Target device: not activated
    let target_device_pk = ledger
        .serviceability
        .create_device(DeviceCreateArgs {
            code: "TargetDevice".to_string(),
            contributor_pk,
            location_pk,
            exchange_pk,
            device_type: DeviceType::Switch,
            public_ip: [5, 6, 7, 8].into(),
            metrics_publisher_pk: agent.pubkey(),
            ..DeviceCreateArgs::default()
        })
        .await
        .unwrap();

    // Link between origin device and target device
    let link_pk = ledger
        .serviceability
        .create_and_activate_link(
            LinkCreateArgs {
                code: "LINK1".to_string(),
                contributor_pk,
                side_a_pk: origin_device_pk,
                side_z_pk: target_device_pk,
                link_type: LinkLinkType::L3,
                bandwidth: 1000,
                mtu: 1500,
                delay_ns: 10,
                jitter_ns: 1,
            },
            1,
            "10.1.1.0/30".parse().unwrap(),
        )
        .await
        .unwrap();

    ledger.wait_for_new_blockhash().await.unwrap();

    let result = ledger
        .telemetry
        .initialize_device_latency_samples(
            &agent,
            origin_device_pk,
            target_device_pk,
            link_pk,
            66,
            5_000_000,
        )
        .await;

    assert_telemetry_error(result, TelemetryError::DeviceNotActiveOrSuspended);
}

#[tokio::test]
async fn test_initialize_device_latency_samples_fail_link_not_activated() {
    let mut ledger = LedgerHelper::new().await.unwrap();

    let location_pk = ledger
        .serviceability
        .create_location(LocationCreateArgs {
            code: "LOC1".to_string(),
            name: "Test Location".to_string(),
            country: "US".to_string(),
            loc_id: 1,
            ..LocationCreateArgs::default()
        })
        .await
        .unwrap();

    let exchange_pk = ledger
        .serviceability
        .create_exchange(ExchangeCreateArgs {
            code: "EX1".to_string(),
            name: "Test Exchange".to_string(),
            loc_id: 1,
            ..ExchangeCreateArgs::default()
        })
        .await
        .unwrap();

    let agent = Keypair::new();
    ledger
        .fund_account(&agent.pubkey(), 10_000_000_000)
        .await
        .unwrap();

    let contributor_pk = ledger
        .serviceability
        .create_contributor("CONTRIB".to_string())
        .await
        .unwrap();

    let origin_device_pk = ledger
        .serviceability
        .create_and_activate_device(DeviceCreateArgs {
            code: "OriginDevice".to_string(),
            contributor_pk,
            location_pk,
            exchange_pk,
            device_type: DeviceType::Switch,
            public_ip: [1, 2, 3, 4].into(),
            metrics_publisher_pk: agent.pubkey(),
            ..DeviceCreateArgs::default()
        })
        .await
        .unwrap();

    let target_device_pk = ledger
        .serviceability
        .create_and_activate_device(DeviceCreateArgs {
            code: "TargetDevice".to_string(),
            contributor_pk,
            location_pk,
            exchange_pk,
            device_type: DeviceType::Switch,
            public_ip: [5, 6, 7, 8].into(),
            metrics_publisher_pk: agent.pubkey(),
            ..DeviceCreateArgs::default()
        })
        .await
        .unwrap();

    // Create link but do not activate
    let link_pk = ledger
        .serviceability
        .create_link(LinkCreateArgs {
            code: "LINK1".to_string(),
            contributor_pk,
            side_a_pk: origin_device_pk,
            side_z_pk: target_device_pk,
            link_type: LinkLinkType::L3,
            bandwidth: 1000,
            mtu: 1500,
            delay_ns: 10,
            jitter_ns: 1,
        })
        .await
        .unwrap();

    ledger.wait_for_new_blockhash().await.unwrap();

    let result = ledger
        .telemetry
        .initialize_device_latency_samples(
            &agent,
            origin_device_pk,
            target_device_pk,
            link_pk,
            66,
            5_000_000,
        )
        .await;

    assert_telemetry_error(result, TelemetryError::LinkNotActiveOrSuspended);
}

#[tokio::test]
async fn test_initialize_device_latency_samples_fail_link_wrong_devices() {
    let mut ledger = LedgerHelper::new().await.unwrap();

    let location_pk = ledger
        .serviceability
        .create_location(LocationCreateArgs {
            code: "LOC1".to_string(),
            name: "Test Location".to_string(),
            country: "US".to_string(),
            loc_id: 1,
            ..LocationCreateArgs::default()
        })
        .await
        .unwrap();

    let exchange_pk = ledger
        .serviceability
        .create_exchange(ExchangeCreateArgs {
            code: "EX1".to_string(),
            name: "Test Exchange".to_string(),
            loc_id: 1,
            ..ExchangeCreateArgs::default()
        })
        .await
        .unwrap();

    let agent = Keypair::new();
    ledger
        .fund_account(&agent.pubkey(), 10_000_000_000)
        .await
        .unwrap();

    let contributor_pk = ledger
        .serviceability
        .create_contributor("CONTRIB".to_string())
        .await
        .unwrap();
    // Origin device and target device: activated
    let origin_device_pk = ledger
        .serviceability
        .create_and_activate_device(DeviceCreateArgs {
            code: "OriginDevice".to_string(),
            contributor_pk,
            location_pk,
            exchange_pk,
            device_type: DeviceType::Switch,
            public_ip: [1, 1, 1, 1].into(),
            metrics_publisher_pk: agent.pubkey(),
            ..DeviceCreateArgs::default()
        })
        .await
        .unwrap();

    let target_device_pk = ledger
        .serviceability
        .create_and_activate_device(DeviceCreateArgs {
            code: "TargetDevice".to_string(),
            contributor_pk,
            location_pk,
            exchange_pk,
            device_type: DeviceType::Switch,
            public_ip: [2, 2, 2, 2].into(),
            metrics_publisher_pk: agent.pubkey(),
            ..DeviceCreateArgs::default()
        })
        .await
        .unwrap();

    // Other devices for the link
    let device_x_pk = ledger
        .serviceability
        .create_and_activate_device(DeviceCreateArgs {
            code: "DeviceX".to_string(),
            contributor_pk,
            location_pk,
            exchange_pk,
            device_type: DeviceType::Switch,
            public_ip: [3, 3, 3, 3].into(),
            metrics_publisher_pk: agent.pubkey(),
            ..DeviceCreateArgs::default()
        })
        .await
        .unwrap();

    let device_y_pk = ledger
        .serviceability
        .create_and_activate_device(DeviceCreateArgs {
            code: "DeviceY".to_string(),
            contributor_pk,
            location_pk,
            exchange_pk,
            device_type: DeviceType::Switch,
            public_ip: [4, 4, 4, 4].into(),
            metrics_publisher_pk: agent.pubkey(),
            ..DeviceCreateArgs::default()
        })
        .await
        .unwrap();

    // Link between X and Y — not origin device and target device
    let link_pk = ledger
        .serviceability
        .create_and_activate_link(
            LinkCreateArgs {
                code: "LINK1".to_string(),
                contributor_pk,
                side_a_pk: device_x_pk,
                side_z_pk: device_y_pk,
                link_type: LinkLinkType::L2,
                bandwidth: 1000,
                mtu: 1500,
                delay_ns: 10,
                jitter_ns: 1,
            },
            1,
            "10.1.1.0/30".parse().unwrap(),
        )
        .await
        .unwrap();

    ledger.wait_for_new_blockhash().await.unwrap();

    let result = ledger
        .telemetry
        .initialize_device_latency_samples(
            &agent,
            origin_device_pk,
            target_device_pk,
            link_pk,
            55,
            5_000_000,
        )
        .await;

    assert_telemetry_error(result, TelemetryError::InvalidLink);
}

#[tokio::test]
async fn test_initialize_device_latency_samples_succeeds_with_reversed_link_sides() {
    let mut ledger = LedgerHelper::new().await.unwrap();

    let location_pk = ledger
        .serviceability
        .create_location(LocationCreateArgs {
            code: "LOC1".into(),
            name: "Location".into(),
            country: "US".into(),
            loc_id: 1,
            ..LocationCreateArgs::default()
        })
        .await
        .unwrap();

    let exchange_pk = ledger
        .serviceability
        .create_exchange(ExchangeCreateArgs {
            code: "EX1".into(),
            name: "Exchange".into(),
            loc_id: 1,
            ..ExchangeCreateArgs::default()
        })
        .await
        .unwrap();

    let agent = Keypair::new();
    ledger
        .fund_account(&agent.pubkey(), 10_000_000_000)
        .await
        .unwrap();

    let contributor_pk = ledger
        .serviceability
        .create_contributor("CONTRIB".to_string())
        .await
        .unwrap();

    let origin_device_pk = ledger
        .serviceability
        .create_and_activate_device(DeviceCreateArgs {
            code: "OriginDevice".into(),
            contributor_pk,
            location_pk,
            exchange_pk,
            device_type: DeviceType::Switch,
            public_ip: [10, 0, 0, 1].into(),
            metrics_publisher_pk: agent.pubkey(),
            ..DeviceCreateArgs::default()
        })
        .await
        .unwrap();

    let target_device_pk = ledger
        .serviceability
        .create_and_activate_device(DeviceCreateArgs {
            code: "TargetDevice".into(),
            contributor_pk,
            location_pk,
            exchange_pk,
            device_type: DeviceType::Switch,
            public_ip: [10, 0, 0, 2].into(),
            metrics_publisher_pk: agent.pubkey(),
            ..DeviceCreateArgs::default()
        })
        .await
        .unwrap();

    // link with target_device on side_a, origin_device on side_z
    let link_pk = ledger
        .serviceability
        .create_and_activate_link(
            LinkCreateArgs {
                code: "LINK1".into(),
                contributor_pk,
                side_a_pk: target_device_pk,
                side_z_pk: origin_device_pk,
                link_type: LinkLinkType::L2,
                bandwidth: 1000,
                mtu: 1500,
                delay_ns: 1,
                jitter_ns: 1,
            },
            1,
            "192.168.0.0/24".parse().unwrap(),
        )
        .await
        .unwrap();

    ledger.wait_for_new_blockhash().await.unwrap();

    let result = ledger
        .telemetry
        .initialize_device_latency_samples(
            &agent,
            origin_device_pk,
            target_device_pk,
            link_pk,
            42,
            5_000_000,
        )
        .await;

    assert!(result.is_ok());
}

#[tokio::test]
async fn test_initialize_device_latency_samples_fail_account_already_exists() {
    let mut ledger = LedgerHelper::new().await.unwrap();

    let (agent, origin_device_pk, target_device_pk, link_pk) =
        ledger.seed_with_two_linked_devices().await.unwrap();

    ledger.wait_for_new_blockhash().await.unwrap();

    // First call: succeed and create the account
    let latency_samples_pda = ledger
        .telemetry
        .initialize_device_latency_samples(
            &agent,
            origin_device_pk,
            target_device_pk,
            link_pk,
            999,
            5_000_000,
        )
        .await
        .unwrap();

    // Wait for a new blockhash before moving on.
    ledger.wait_for_new_blockhash().await.unwrap();

    // Second call: explicitly pass the same latency_samples_pda as the account
    let result = ledger
        .telemetry
        .initialize_device_latency_samples_with_pda(
            &agent,
            latency_samples_pda,
            origin_device_pk,
            target_device_pk,
            link_pk,
            999,
            5_000_000,
        )
        .await;

    assert_telemetry_error(result, TelemetryError::AccountAlreadyExists);
}

#[tokio::test]
async fn test_initialize_device_latency_samples_fail_invalid_pda() {
    let mut ledger = LedgerHelper::new().await.unwrap();

    let (agent, origin_device_pk, target_device_pk, link_pk) =
        ledger.seed_with_two_linked_devices().await.unwrap();

    ledger.wait_for_new_blockhash().await.unwrap();

    // Derive correct PDA (but we won't use it)
    let (_correct_pda, _bump) = derive_device_latency_samples_pda(
        &ledger.telemetry.program_id,
        &origin_device_pk,
        &target_device_pk,
        &link_pk,
        42,
    );

    // Use a wrong/fake PDA
    let fake_pda = Pubkey::new_unique();

    let result = ledger
        .telemetry
        .initialize_device_latency_samples_with_pda(
            &agent,
            fake_pda,
            origin_device_pk,
            target_device_pk,
            link_pk,
            42,
            5_000_000,
        )
        .await;

    assert_telemetry_error(result, TelemetryError::InvalidPDA);
}

#[tokio::test]
async fn test_initialize_device_latency_samples_fail_zero_sampling_interval() {
    let mut ledger = LedgerHelper::new().await.unwrap();

    let (agent, origin_device_pk, target_device_pk, link_pk) =
        ledger.seed_with_two_linked_devices().await.unwrap();

    ledger.wait_for_new_blockhash().await.unwrap();

    let result = ledger
        .telemetry
        .initialize_device_latency_samples(
            &agent,
            origin_device_pk,
            target_device_pk,
            link_pk,
            123,
            0,
        )
        .await;

    assert_telemetry_error(result, TelemetryError::InvalidSamplingInterval);
}

#[tokio::test]
async fn test_initialize_device_latency_samples_fail_same_origin_device_and_target_device() {
    let mut ledger = LedgerHelper::new().await.unwrap();

    let (agent, origin_device_pk, _target_device_pk, link_pk) =
        ledger.seed_with_two_linked_devices().await.unwrap();

    ledger.wait_for_new_blockhash().await.unwrap();

    let result = ledger
        .telemetry
        .initialize_device_latency_samples(
            &agent,
            origin_device_pk,
            origin_device_pk,
            link_pk,
            123,
            100_000,
        )
        .await;

    assert_telemetry_error(result, TelemetryError::InvalidLink);
}

#[tokio::test]
async fn test_initialize_device_latency_samples_fail_agent_not_owner_of_origin_device() {
    let mut ledger = LedgerHelper::new().await.unwrap();

    // Create agent that owns origin device
    let owner_agent = Keypair::new();
    ledger
        .fund_account(&owner_agent.pubkey(), 10_000_000_000)
        .await
        .unwrap();

    // Create a separate, unauthorized agent
    let unauthorized_agent = Keypair::new();
    ledger
        .fund_account(&unauthorized_agent.pubkey(), 10_000_000_000)
        .await
        .unwrap();

    let location_pk = ledger
        .serviceability
        .create_location(LocationCreateArgs {
            code: "LOC1".to_string(),
            name: "Loc".to_string(),
            country: "CA".to_string(),
            loc_id: 1,
            ..LocationCreateArgs::default()
        })
        .await
        .unwrap();

    let exchange_pk = ledger
        .serviceability
        .create_exchange(ExchangeCreateArgs {
            code: "EX".to_string(),
            name: "Exchange".to_string(),
            loc_id: 1,
            ..ExchangeCreateArgs::default()
        })
        .await
        .unwrap();

    let contributor_pk = ledger
        .serviceability
        .create_contributor("CONTRIB".to_string())
        .await
        .unwrap();

    // Origin device: activated, owned by owner_agent
    let origin_device_pk = ledger
        .serviceability
        .create_and_activate_device(DeviceCreateArgs {
            code: "A".to_string(),
            contributor_pk,
            location_pk,
            exchange_pk,
            device_type: DeviceType::Switch,
            public_ip: [1, 1, 1, 1].into(),
            metrics_publisher_pk: owner_agent.pubkey(),
            ..DeviceCreateArgs::default()
        })
        .await
        .unwrap();

    // Target device: also valid
    let target_device_pk = ledger
        .serviceability
        .create_and_activate_device(DeviceCreateArgs {
            code: "Z".to_string(),
            contributor_pk,
            location_pk,
            exchange_pk,
            device_type: DeviceType::Switch,
            public_ip: [2, 2, 2, 2].into(),
            metrics_publisher_pk: unauthorized_agent.pubkey(),
            ..DeviceCreateArgs::default()
        })
        .await
        .unwrap();

    let link_pk = ledger
        .serviceability
        .create_and_activate_link(
            LinkCreateArgs {
                code: "LNK".to_string(),
<<<<<<< HEAD
                link_type: LinkLinkType::L2,
                bandwidth: 1000,
                mtu: 1500,
                delay_ns: 10,
                jitter_ns: 1,
=======
                contributor_pk,
>>>>>>> 041315f4
                side_a_pk: origin_device_pk,
                side_z_pk: target_device_pk,
            },
            1,
            "10.0.0.0/24".parse().unwrap(),
        )
        .await
        .unwrap();

    // Wait for a new blockhash before moving on.
    ledger.wait_for_new_blockhash().await.unwrap();

    // Attempt with the unauthorized agent
    let result = ledger
        .telemetry
        .initialize_device_latency_samples(
            &unauthorized_agent,
            origin_device_pk,
            target_device_pk,
            link_pk,
            66,
            5_000_000,
        )
        .await;

    assert_telemetry_error(result, TelemetryError::UnauthorizedAgent);
}<|MERGE_RESOLUTION|>--- conflicted
+++ resolved
@@ -1355,15 +1355,12 @@
         .create_and_activate_link(
             LinkCreateArgs {
                 code: "LNK".to_string(),
-<<<<<<< HEAD
                 link_type: LinkLinkType::L2,
                 bandwidth: 1000,
                 mtu: 1500,
                 delay_ns: 10,
                 jitter_ns: 1,
-=======
                 contributor_pk,
->>>>>>> 041315f4
                 side_a_pk: origin_device_pk,
                 side_z_pk: target_device_pk,
             },
