--- conflicted
+++ resolved
@@ -12,7 +12,7 @@
     },
 };
 use borsh::{BorshDeserialize, BorshSerialize};
-use doublezero_program_common::try_create_account;
+use doublezero_program_common::{resize_account::resize_account_if_needed, try_create_account};
 use solana_program::{
     account_info::{next_account_info, AccountInfo},
     clock::Clock,
@@ -30,11 +30,7 @@
 
 #[derive(BorshSerialize, BorshDeserialize, PartialEq, Clone)]
 pub struct SetAccessPassArgs {
-<<<<<<< HEAD
-    pub accesspass_type: AccessPassType, // 1
-=======
     pub accesspass_type: AccessPassType, // 1 or 33
->>>>>>> 82239672
     pub client_ip: Ipv4Addr,             // 4
     pub last_access_epoch: u64,          // 8
 }
@@ -103,8 +99,6 @@
         return Err(DoubleZeroError::NotAllowed.into());
     }
 
-<<<<<<< HEAD
-=======
     if let AccessPassType::SolanaValidator(node_id) = value.accesspass_type {
         if node_id == Pubkey::default() {
             msg!("Solana validator access pass type requires a validator pubkey");
@@ -112,7 +106,6 @@
         }
     }
 
->>>>>>> 82239672
     let clock = Clock::get()?;
     let current_epoch = clock.epoch;
 
@@ -148,7 +141,6 @@
                 &[bump_seed],
             ],
         )?;
-
         accesspass.try_serialize(accesspass_account)?;
 
         #[cfg(test)]
@@ -160,8 +152,17 @@
         );
 
         let mut accesspass = AccessPass::try_from(accesspass_account)?;
+
         accesspass.accesspass_type = value.accesspass_type;
         accesspass.last_access_epoch = value.last_access_epoch;
+
+        resize_account_if_needed(
+            accesspass_account,
+            payer_account,
+            accounts,
+            accesspass.size(),
+        )?;
+
         accesspass.try_serialize(accesspass_account)?;
 
         #[cfg(test)]
