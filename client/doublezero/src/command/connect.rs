--- conflicted
+++ resolved
@@ -90,14 +90,8 @@
 
         match user_type {
             UserType::IBRL | UserType::IBRLWithAllocatedIP => {
-<<<<<<< HEAD
-                return self
-                    .execute_ibrl(client, controller, user_type, client_ip, spinner)
-                    .await;
-=======
                 self.execute_ibrl(client, controller, user_type, client_ip, spinner)
                     .await
->>>>>>> ab796639
             }
             UserType::EdgeFiltering => Err(eyre::eyre!("DzMode not supported")),
             UserType::Multicast => {
@@ -524,11 +518,7 @@
                 config.local_asn,
                 config.remote_asn,
                 mcast_pub_groups.clone().unwrap_or_default(),
-<<<<<<< HEAD
                 mcast_sub_groups.clone().unwrap_or_default(),
-=======
-                mcast_sub_groups.clone().unwrap_or_default()
->>>>>>> ab796639
             ));
         };
 
