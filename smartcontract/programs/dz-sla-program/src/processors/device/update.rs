use core::fmt;
use crate::error::DoubleZeroError;
<<<<<<< HEAD
use crate::globalstate::globalstate_get;
use crate::pda::*;
=======
>>>>>>> d31acb81
use crate::types::*;
use crate::{helper::*, state::device::*};
use borsh::{BorshDeserialize, BorshSerialize};
#[cfg(test)]
use solana_program::msg;
use solana_program::{
    account_info::{next_account_info, AccountInfo},
    entrypoint::ProgramResult,
    pubkey::Pubkey,
};

#[derive(BorshSerialize, BorshDeserialize, PartialEq, Clone)]
pub struct DeviceUpdateArgs {
    pub index: u128,
    pub bump_seed: u8,
    pub code: Option<String>,
    pub device_type: Option<DeviceType>,
    pub public_ip: Option<IpV4>,
    pub dz_prefixes: Option<NetworkV4List>,
}

impl fmt::Debug for DeviceUpdateArgs {
    fn fmt(&self, f: &mut fmt::Formatter<'_>) -> fmt::Result {
        write!(
            f,
            "code: {:?}, device_type: {:?}, public_ip: {:?}, dz_prefixes: {:?}",
            self.code,
            self.device_type,
            self.public_ip.map(|public_ip| ipv4_to_string(&public_ip),),
            self.dz_prefixes.as_ref().map(networkv4_list_to_string)
        )
    }
}

pub fn process_update_device(
    program_id: &Pubkey,
    accounts: &[AccountInfo],
    value: &DeviceUpdateArgs,
) -> ProgramResult {
    let accounts_iter = &mut accounts.iter();

    let pda_account = next_account_info(accounts_iter)?;
    let globalstate_account = next_account_info(accounts_iter)?;
    let payer_account = next_account_info(accounts_iter)?;
    let system_program = next_account_info(accounts_iter)?;

    #[cfg(test)]
    msg!("process_update_device({:?})", value);

    // Check the owner of the accounts
    assert_eq!(pda_account.owner, program_id, "Invalid PDA Account Owner");
    assert_eq!(
        globalstate_account.owner, program_id,
        "Invalid GlobalState Account Owner"
    );
    assert_eq!(
        *system_program.unsigned_key(),
        solana_program::system_program::id(),
        "Invalid System Program Account Owner"
    );
    // Check if the account is writable
    assert!(pda_account.is_writable, "PDA Account is not writable");
    // Parse the global state account & check if the payer is in the allowlist
    let globalstate = globalstate_get(globalstate_account)?;
    if !globalstate.foundation_allowlist.contains(payer_account.key) {
        return Err(DoubleZeroError::NotAllowed.into());
    }

    let mut device: Device = Device::from(&pda_account.try_borrow_data().unwrap()[..]);
    assert_eq!(device.index, value.index, "Invalid PDA Account Index");
    assert_eq!(device.bump_seed, value.bump_seed, "Invalid PDA Account Bump Seed");
    if device.owner != *payer_account.key {
        return Err(solana_program::program_error::ProgramError::Custom(0));
    }

    if let Some(code) = &value.code {
        device.code = code.clone();
    }
    if let Some(device_type) = value.device_type {
        device.device_type = device_type;
    }
    if let Some(public_ip) = value.public_ip {
        device.public_ip = public_ip;
    }
    if let Some(dz_prefixes) = &value.dz_prefixes {
        device.dz_prefixes = dz_prefixes.to_vec();
    }

    account_write(
        pda_account,
        &device,
        payer_account,
        system_program,
    );

    #[cfg(test)]
    msg!("Updated: {:?}", device);

    Ok(())
}<|MERGE_RESOLUTION|>--- conflicted
+++ resolved
@@ -1,13 +1,9 @@
-use core::fmt;
 use crate::error::DoubleZeroError;
-<<<<<<< HEAD
 use crate::globalstate::globalstate_get;
-use crate::pda::*;
-=======
->>>>>>> d31acb81
 use crate::types::*;
 use crate::{helper::*, state::device::*};
 use borsh::{BorshDeserialize, BorshSerialize};
+use core::fmt;
 #[cfg(test)]
 use solana_program::msg;
 use solana_program::{
@@ -75,7 +71,10 @@
 
     let mut device: Device = Device::from(&pda_account.try_borrow_data().unwrap()[..]);
     assert_eq!(device.index, value.index, "Invalid PDA Account Index");
-    assert_eq!(device.bump_seed, value.bump_seed, "Invalid PDA Account Bump Seed");
+    assert_eq!(
+        device.bump_seed, value.bump_seed,
+        "Invalid PDA Account Bump Seed"
+    );
     if device.owner != *payer_account.key {
         return Err(solana_program::program_error::ProgramError::Custom(0));
     }
@@ -93,12 +92,7 @@
         device.dz_prefixes = dz_prefixes.to_vec();
     }
 
-    account_write(
-        pda_account,
-        &device,
-        payer_account,
-        system_program,
-    );
+    account_write(pda_account, &device, payer_account, system_program);
 
     #[cfg(test)]
     msg!("Updated: {:?}", device);
