--- conflicted
+++ resolved
@@ -32,21 +32,12 @@
             Ok(tunnel) => {
                 match client.update_tunnel(
                     tunnel.index,
-<<<<<<< HEAD
-                    self.code,
-                    self.tunnel_type.map(|t|  t.parse().unwrap()),
-                    self.bandwidth.map(|b| bandwidth_parse(&b)),
-                    self.mtu,
-                    self.delay_ms.map(|delay_ms| (delay_ms * 1000000.0) as u64),
-                    self.jitter_ms.map(|jitter_ms| (jitter_ms * 1000000.0) as u64),
-=======
                     Some(self.code),
                     Some(TunnelTunnelType::MPLSoGRE),
                     Some(bandwidth_parse(&self.bandwidth)),
                     Some(self.mtu),
                     Some((self.delay_ms * 1000000.0) as u64),
                     Some((self.jitter_ms * 1000000.0) as u64),
->>>>>>> 8e444b6f
                 ) {
                     Ok(_) => println!("Tunnel updated"),
                     Err(e) => print_error(e),
