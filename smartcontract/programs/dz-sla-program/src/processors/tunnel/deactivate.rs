--- conflicted
+++ resolved
@@ -1,11 +1,6 @@
-use std::fmt;
-<<<<<<< HEAD
-
-use crate::globalstate::globalstate_get;
-use crate::pda::*;
-=======
->>>>>>> d31acb81
-use crate::{error::DoubleZeroError, helper::*, state::tunnel::*};
+use crate::{
+    error::DoubleZeroError, globalstate::globalstate_get_next, helper::*, state::tunnel::*,
+};
 use borsh::{BorshDeserialize, BorshSerialize};
 #[cfg(test)]
 use solana_program::msg;
@@ -15,6 +10,7 @@
     program_error::ProgramError,
     pubkey::Pubkey,
 };
+use std::fmt;
 
 #[derive(BorshSerialize, BorshDeserialize, PartialEq, Clone)]
 pub struct TunnelDeactivateArgs {
@@ -58,14 +54,7 @@
     // Check if the account is writable
     assert!(pda_account.is_writable, "PDA Account is not writable");
 
-<<<<<<< HEAD
-    if globalstate_account.owner != program_id {
-        return Err(ProgramError::IncorrectProgramId);
-    }
-    let globalstate = globalstate_get(globalstate_account)?;
-=======
     let globalstate = globalstate_get_next(globalstate_account)?;
->>>>>>> d31acb81
     if !globalstate.foundation_allowlist.contains(payer_account.key) {
         return Err(DoubleZeroError::NotAllowed.into());
     }
