# Changelog

All notable changes to this project will be documented in this file.

## Unreleased

### Breaking

### Changes

<<<<<<< HEAD
- CLI
  - IP address lookup responses that do not contain a valid IPv4 address (such as upstream timeout messages) are now treated as retryable errors instead of being parsed as IPs.
=======
- Internet Latency Telemetry
  - Fixed a bug that prevented unresponsive ripeatlas probes from being replaced
  - Fixed a bug that caused ripeatlas samples to be dropped when they were delayed to the next collection cycle
- Controller
  - Add histogram metric for GetConfig request duration
  - Add gRPC middleware for prometheus metrics
- Device agents
  - Increase default controller request timeout in config agent
- Client
  - Route liveness treats peers that advertise passive mode as selectively passive; does not manage their routes directly.
  - Route liveness runs in passive mode for IBRL with allocated IP, if global passive mode is enabled.
  - Advertise peer client version with route liveness control packets.
  - Add `doublezero_bgp_routes_installed` gauge metric for number of installed BGP routes
  - Add route liveness gauges for in-memory maps
  - Route liveness sets set of routes configured as excluded to `AdminDown`.
  - Add histogram metric for BGP session establishment duration
- Release
  - Publish a Docker image for core components.
>>>>>>> 0c1d2d5f

## [v0.8.0](https://github.com/malbeclabs/doublezero/compare/client/v0.7.1...client/v0.8.0) – 2025-12-02

### Breaking

- None for this release

### Changes
- RFCs
  - RFC-10: Version Compatibility Windows
- CLI
    - IP address lookups via ifconfig.me are retried up to 3 times to minimize transient network errors.
    - Added global `--no-version-warning` flag to the `doublezero` client and now emit version warnings to STDERR instead of STDOUT to improve scriptability and logging.
    - Add the ability to update a Device’s location, managing the reference counters accordingly.
    - Added support in the link update command to set a link’s status to soft_drained or hard_drained.
    - Added support for specifying `device_type` at creation, updating it via device update, and displaying it in list/detail outputs.
    - Add support for updating `contributor.ops_manager_key`.
    - Add migrate command to upgrade legacy user accounts from index-based PDAs to the new IP + connection-type scheme.
    - Enhance `access-pass list` with client-IP and user-payer filters
    - Support added to load keypair from stdin
- Client
  - Add route liveness fault-injection simulation tests.
  - Updated the `interface list` command to display all interfaces when no device is specified.
- Funder
  - Fund multicast group owners
- Onchain programs
  - Serviceability Program: Updated the device update command to allow modifying a device’s location.
  - Added new `soft-drained` and `hard-drained` link status values to serviceability to support traffic offloading as defined in RFC9.
  - Fix ProgramConfig resize during global state initialization.
  - Standardized the `device_type` enum to `Edge`, `Transit`, and `Hybrid`, added validation rules, and defaulted existing devices to `Hybrid` for backward compatibility.
  - Add `contributor.ops_manager_key` for authorizing incident management operations.
  - User Account: Replace global-index PDA generation with deterministic IP + connection-type seeds, eliminating user-creation race conditions.
  - Enable on-chain storage of InterfaceV2, allowing devices to register updated interface metadata
  - Serviceability: validate that a device's public IP doesn't clash with its dz_prefixes
- QA
  - Traceroute when packet loss is detected
- Tools
  - Add `solana-tpu-quic-ping` tool for testing Solana TPU-QUIC connections with stats emitted periodically
- Device controller
  - Handle new link.status values (soft-drained and hard-drained) as per [RFC9](https://github.com/malbeclabs/doublezero/blob/main/rfcs/rfc9-link-draining.md)
- Monitor
  - Export links data to InfluxDB
- Activator
  - Uses asynchronous coroutines instead of blocking operations and threads.

## [v0.7.1](https://github.com/malbeclabs/doublezero/compare/client/v0.7.0...client/v0.7.1) – 2025-11-18

### Breaking

- None for this release

### Changes

- RFCs
  - RFC9 Link Draining
- Client
  - Switch to 64 byte latency probes instead of 32 bytes
  - Route liveness admin-down signalling and ignore stale remote-down messages
  - Added an on-chain minimum supported CLI version to allow multiple CLI versions to operate simultaneously.
- Smart contract
  - Delay V2 Interface Activation Until All Clients Support V2 Reading
- Device controller
  - Now accepts the config agent's version in the grpc GetConfig call and includes it as a label in the controller_grpc_getconfig_requests_total metric
- Device Agent
  - Now sends its version to the controller in the grpc GetConfig call

## [v0.7.0](https://github.com/malbeclabs/doublezero/compare/client/v0.6.11...client/v0.7.0) – 2025-11-14

### Breaking
- Smart contract
  - Introduces CYOA and DIA as new possible interface types

### Changes

- Onchain programs
  - Check if `accesspass.owner` is equal to system program ([malbeclabs/doublezero#2088](https://github.com/malbeclabs/doublezero/pull/2088))
- CLI
  - Added support for specifying the interface type during interface creation and modification, introducing CYOA and DIA as new possible interface types.
  - Improve error message when connecting to a device that is at capacity or has max_users=0. Users now receive "Device is not accepting more users (at capacity or max_users=0)" instead of the confusing "Device not found" error when explicitly specifying an ineligible device.
  - Add `link latency` command to display latency statistics from the telemetry program. Supports filtering by percentile (p50, p90, p95, p99, mean, min, max, stddev, all), querying by link code or all links, and filtering by epoch. Resolves: [#1942](https://github.com/malbeclabs/doublezero/issues/1942)
  - Added `--contributor | -c` filter to `device list`, `interface list`, and `link list` commands. (#1274)
  - Validate AccessPass before client connection ([#1356](https://github.com/malbeclabs/doublezero/issues/1356))
- Client
  - Add initial route liveness probing, initially disabled for rollout
  - Add route liveness prometheus metrics

## [v0.6.11](https://github.com/malbeclabs/doublezero/compare/client/v0.6.10...client/v0.6.11) – 2025-11-13

### Breaking

- None for this release

### Changes

- Note that the changes from this release have been bundled into 0.7.0


## [v0.6.10](https://github.com/malbeclabs/doublezero/compare/client/v0.6.9...client/v0.6.10) – 2025-11-05

### Breaking

- None for this release

### Changes

- CI
  - Add automated compatibility tests in CI to validate all actual testnet and mainnet state against the current codebase, ensuring backward compatibility across protocol versions.
  - Add `--delay-override-ms` option to `doublezero link update`
  - Add ability to configure excluded routes
- Device controller
  - Remove the deprecated -enable-interfaces-and-peers flag
  - Use link.delay_override to set isis metric when in valid range. This provides a simple workflow for contributors to temporarily change a link's delay value without overwriting the existing value.
- Onchain programs
  - serviceability: add delay_override_ns field to link

## [v0.6.9](https://github.com/malbeclabs/doublezero/compare/client/v0.6.7...client/v0.6.9) – 2025-10-24

### Breaking

- None for this release

### Changes

- Onchain programs
  - serviceability: add auto-assignment and validation for exchange.bgp_community
  - serviceability: prevent device interface name duplication
  - Update serviceability and telemetry program instruction args to use the `BorshDeserializeIncremental` derive macro incremental, backward-compatible, deserialization of structs.
  - Add explicit signer checks for payer accounts across various processors to improve security and ensure correct transaction authorization.
- CLI
  - Removed `--bgp-community` option from `doublezero exchange create` since these values are now assigned automatically
  - Add `--next-bgp-community` option to `doublezero global-config set` so authorized users can control which bgp_community will be assigned next
- Tools
  - TWAMP: Verify that the sequence number and timestamp of the received packet matches those of the sent packet
  - Uping: Add minimal ICMP echo library for user-space liveness probing over doublezero interfaces, even when certain routes are not in the the kernel routing table.
- Device controller
  - Deprecate the -enable-interfaces-and-peers flag. The controller now always renders interfaces and peers
  - Intra-exchange routing policy, which uses the onchain exchange.bgp_community value to route traffic between users in the local exchange over the internet
- Monitor
  - Add metrics that detect when duplicate or out-of-range exchange.bgp_community values exist in serviceability

## [v0.6.8](https://github.com/malbeclabs/doublezero/compare/client/v0.6.6...client/v0.6.8) – 2025-10-17

### Breaking

- Multicast group change: Regeneration of all multicast group allowlists required, as allowlists are now stored within each Access Pass instead of at the multicast group level.

### Changes

- CLI
  - Added a wait in the `disconnect` command to ensure the account is fully closed before returning, preventing failures during rapid disconnect/reconnect sequences.
  - Display multicast group memberships (publisher/subscriber) in AccessPass listings to improve visibility.
  - Allow AccessPass creation without 'client_ip'
  - Add 'allow_multiple_ip' argument to support AccessPass connections from multiple IPs
  - Include validator pubkey in `export` output
  - Rename exchange.loc_id to exchange.bgp_community
  - `status` command now shows connected and lowest latency DZD
- Activator
  - Reduce logging noise when processing snapshot events
  - Wrap main select handler in loop to avoid shutdown on branch error
- Onchain programs
  - Remove user-level allowlist management from CLI and admin interfaces; manage multicast group allowlists through AccessPass.
  - Add Validate trait for core types (AccessPass, Contributor, Interface, etc.) and enforce runtime checks before account operations.
  - Fix: resize AccessPass account before serialization to prevent errors; standardized use of resize_account_if_needed across processors.
  - Enable AccessPass with 'client_ip=0.0.0.0' to dynamically learn the user’s IP on first connection
  - Enable AccessPass to support connections from multiple IPs (allowlist compatibility)
  - Rename exchange.loc_id to exchange.bgp_community, and change it from u32 to u16
- Internet telemetry
  - Add circuit label to metrics; create a new metric for missing circuit samples
  - Create a new metric that tracks how long it takes collector tasks to run
  - Submit partitions of samples in parallel
  - Include circuit label on submitter error metric
- Monitor
  - Reduce logging noise in 2z oracle watcher
  - Include response body on 2z oracle errors
  - Collect contributors and exchanges into InfluxDB
- Device controller
  - When a device is missing required loopback interfaces, provide detailed errors to agent instead of "<pubkey> not found". Also, log these conditions as warnings instead of errors, and don't emit "unknown pubkey requested" error metrics for these conditions
  - Add device info as labels to `controller_grpc_getconfig_requests_total` metric
- Device agents
  - Submit device-link telemetry partitions in parallel
- CLI
  - Allow AccessPass creation without 'client_ip'
  - Add 'allow_multiple_ip' argument to support AccessPass connections from multiple IPs
  - Rename exchange.loc_id to exchange.bgp_community
- Onchain programs
  - Enable AccessPass with 'client_ip=0.0.0.0' to dynamically learn the user’s IP on first connection
  - Enable AccessPass to support connections from multiple IPs (allowlist compatibility)
  - Rename exchange.loc_id to exchange.bgp_community, and change it from u32 to u16
- Telemetry data API
  - Filter by contributor and link type
- SDK/Go
  - String serialization for exchanges status
  - Exclude empty tags from influx serialization

## [v0.6.6](https://github.com/malbeclabs/doublezero/compare/client/v0.6.5...client/v0.6.6) – 2025-09-26

### Breaking

- None for this release

### Changes

- Monitor
  - Update 2Z oracle to emit response code metrics on errors too
- Activator
  - A mitigation was added to handle situations where blockchain updates are missed by the Activator due to timeouts on the websocket. This mitigation processes pending accounts on a 1-minute timer interval.
- CLI
  - Connect command updated to provide better user experience with regard to activator websocket timeouts (see above).

## [v0.6.5](https://github.com/malbeclabs/doublezero/compare/client/v0.6.4...client/v0.6.5) – 2025-09-25

### Breaking

- None for this release

### Changes

- CLI
  - Connect now waits for doublezerod to get all latencies
  - Latency command sorts unreachable to bottom
- Device controller
  - Update device template to set default BGP timers and admin distance
  - Update device template so all "default interface TunnelXXX" commands for user tunnels come before any other user tunnel config
- Activator
  - Fix access pass check status accounts list
- Onchain programs
  - Implemented strict validation to ensure that only AccessPass accounts **owned by the program** and of the correct type can be closed.
  - Fix Access Pass set Instruction.
  - Switched to using `account_close` helper for closing accounts instead of resizing and serializing.
  - Make interface name comparison case insensitive
- Onchain monitor
  - Check for unlinked interfaces in a link
  - Emit user events
  - Add watcher for 2Z/SOL swap oracle

## [v0.6.4](https://github.com/malbeclabs/doublezero/compare/client/v0.6.3...client/v0.6.4) – 2025-09-10

### Breaking

- None for this release

### Changes

- Onchain programs
  - Fix bug preventing re-opening of AccessPass after closure
  - sc/svc: guard against empty account data
- Device controller
  - Support server dual listening on TLS and non-TLS ports
- Device and Internet Latency Telemetry
  - Create one ripeatlas measurement per exchange instead of per exchange pair to avoid concurrent measurement limit

## [v0.6.3](https://github.com/malbeclabs/doublezero/compare/client/v0.6.2...client/v0.6.3) – 2025-09-08

### Breaking

- None for this release

### Changes

- Onchain programs
  - Expand DoubleZeroError with granular variants (invalid IPs, ASN, MTU, VLAN, etc.) and derive PartialEq for easier testing.
  - Rename Config account type to GlobalConfig for clarity and consistency.
  - Fix bug in user update that caused DZ IP to be 0.0.0.0
  - Add more descriptive error logging
  - Telemetry program: embed serviceability program ID via build feature instead of env variable
- Activator
  - Support for interface IP reclamation
  - Devices are now initialized with max_users = 0 by default.
  - Devices with max_users = 0 cannot accept user connections until updated.
- Onchain monitor
  - Emit metric for telemetry account not found in device and internet telemetry watchers
  - Emit metric with serviceability program onchain version
  - Delete telemetry counter metrics if circuit was deleted
- Telemetry
  - Fix dashboard API to handle partitioned query with no samples
  - Add summary view with committed RTT and jitter, compared to measured values
- Device agents
  - Remove log of keypair path on telemetry agent start up
  - Drop device telemetry samples if submission attempts exhausted and buffer is at capacity
- Device controller
  - Each environment can now have a different device BGP Autonomous System Number (ASN) per environment. (This is the remote ASN from the client's perspective.)
  - Add flag for enabling pprof for runtime profiling
- E2E tests
  - Updated unit tests and e2e tests to validate the new initialization and activation flow.
- Contributor Operations
  - Contributors must explicitly run device update to set a valid max_users and activate a Device.

## [v0.6.2](https://github.com/malbeclabs/doublezero/compare/client/v0.6.0...client/v0.6.2) – 2025-09-02

### Breaking

- None for this release

### Changes

- Onchain programs
  - Fix: Serviceability now correctly enforces device.max_users
  - Fix: Restored the `validator_pubkey` field from AccessPass. This field had been removed in the previous version but is required by Sentinel.
  - Fix: Skip client version check in `status` command to prevent version errors during automated state checks.
  - New instructions were added to support device interface create/update/delete that prevents a race condition that could cause some updates to be lost when changes were made in quick succession.
  - Add deserialization vector with capacity + 1 to avoid `memory allocation failed, out of memory` error
- CLI
  - Added filtering options to `access-pass list` and `user list` CLI commands.
  - New filters include access pass type (`prepaid` or `solana-validator`) and Solana identity public key.
  - Updated command arguments and logic, with tests adjusted to cover new options.
  - Contributors: Interface creation no longer takes an "interface type (physical/loopback)" argument. The type is now inferred from the interface name.
- Device controller
  - Use serviceability onchain delay for link metrics

## [v0.6.0](https://github.com/malbeclabs/doublezero/compare/client/v0.5.3...client/v0.6.0) – 2025-08-28

### Breaking

- Onchain programs
  - Implement access pass management commands and global state authority updates
  - Update access pass PDA function to include payer parameter

### Changes

- Onchain programs
  - Introducing new link instruction processor acceptance criteria
  - Add support for custom deserializers and add for pubkey fields
  - Move serialization and network_v4 to program-common
  - Refactor account type assertions in processors and state modules in serviceability program
  - Add validator identity to `SolanaValidator` type AccessPass.
- User client
  - Add access pass management commands to CLI
  - Restructuring device and global config CLI commands for better authority and interface management
  - Enhance the handling and display of access pass epoch information in the CLI
  - Configure CLI network settings with shorthand network code. Usage: `doublezero config set --env <testnet|mainnet-beta>`
  - Configure `doublezerod` network settings with shorthand network code. Usage `doublezerod --env <testnet|mainnet-beta>`
  - Add associated AccessPass to user commands.
- Activator
  - Introduce new user monitoring thread in activator for access pass functionality
  - Remove validator verification via gossip. This functionality is migrated to AccessPass.
- Device controller
  - Implement user tunnel ACLs in device agent configuration
  - Add "mpls icmp ttl-exceeded tunneling" config statement so intermediate hops in the doublezero network respond to traceroutes.
  - Set protocol timers for ibgp and isis to improve to speed up network re-convergence
  - Add TLS support to gRPC server
- Onchain monitor
  - Initial implementation and component release
  - Monitor onchain device telemetry metrics
  - Monitor onchain internet latency metrics
- E2E tests
  - Simplify fixtures with loop rollups
  - Add user ban workflow test
  - Deflake user reconnect race and device interface assigned IP race
  - Add single device stress test
  - Adjust user validation commands to use the new AccessPass column.
- CLI
  - Refactor: Updated `SetAccessPassCliCommand` (`doublezero access-pass set`) to use `--epochs` instead of `--last_access_epoch`, with sensible default values.
  - AccessPass now requires passing the validator identity for the `SolanaValidator` type.
- Device Agents
  - Periodically recreate telemetry agent sender instances in case of interface reconfiguration.
- Telemetry
  - Optimize onchain data dashboard API responses with field filtering
  - Optimize onchain data data CLI execution with parallel queries
  - Dashboard API support for circuit set partitioning using query parameters

## [v0.5.3](https://github.com/malbeclabs/doublezero/compare/client/v0.5.0...client/v0.5.3) – 2025-08-19

- **CLI & UX Improvements**
  - Improve sorting of device, exchange, link, location, and user displays
  - New installation package for the admin CLI for contributors based on controller/doublezero-admin
  - Do not allow users to connect to a device with zero available tunnel slots remaining
  - Improve handling of interface names for `doublezero device interface` commands
- **Serviceability Model Improvements**
  - funder: configure recipients as flag
  - sdk/rs: add record program handling
  - config: use ledger RPC LB endpoint
  - Validate account codes and replace whitespace
  - config: add ability to override DZ ledger RPC url; update URLs
  - Remove old CloseAccount instruction from both the smart contract and SDK client code
- **Network Controller Improvements**
  - Increase user tunnel slots per device from 64 to 128
  - Add flag controlling whether interfaces and peers are rendered to assist with testnet migration
- **Device and Internet Latency Telemetry**
  - Internet latency samples in data CLI and dashboard API
  - internet-latency-collector, telemetry data api/cli: collect internet latency between exchanges, not locations
  - internet-latency-collector: add ripeatlas credit metric
- **End-to-End Tooling**
  - New doublezero QA agent improves quality by thoroughly testing the software stack end-to-end in each doublezero environment (devnet, testnet, mainnet-beta) after each release.

## [v0.5.0](https://github.com/malbeclabs/doublezero/compare/client/v0.4.0...client/v0.5.0) – 2025-08-11

- **CLI & UX Improvements**
  - `doublezero connect` now waits for the user account to be visible onchain.
  - `doublezero device interface` commands. Interface names get normalized.
  - General improved consistency
  - Easy switching between devnet and testnet using the `--env` flag
- **Device Latency Telemetry**
  - Data CLI and API use epoch from ledger
  - Backpressure support to avoid continual buffer growth in error conditions
  - Link pubkey used for circuit uniqueness
- **Internet Latency Telemetry**
  - Adds the environement (devnet/testnet/mainnet-beta) to the ripeatlas measurement description.
  - Now funded by the funder
- **Serviceability Model Improvements**
  - Device extended to add DZD metadata (including Interfaces)
  - DZX Link types added (clearly distinguished from WAN links)
  - Removed foundation allowlist check, streamlining `link` workflow
  - Validate that `link.account_type` has type `AccountType::Link`
- **Network Controller Improvements**
  - doublezero-controller now manages more of the DZD configuration, including:
    - DNS servers
    - NTP servers
    - DZ WAN interfaces
    - Necessary loopback interfaces
    - BGP neighbor configuration
    - MSDP configuration
  - doublezero-activator now assigns IP addresses for use by the controller to give to DZD wan interfaces as well as loopbacks.

## [v0.4.0](https://github.com/malbeclabs/doublezero/compare/client/v0.3.0...client/v0.4.0) – 2025-08-04

This release adds contributor ownership, reference counting, and improved CLI outputs for devices and links. It introduces internet latency telemetry, with support for collection, Prometheus metrics, and writing samples to the ledger. Device telemetry now uses ledger epochs for network-wide consistency.

- **Serviceability Model Improvements**
  - Contributor creation includes an `owner` field; device/link registration enforces contributor consistency
  - Contributor field shown in CLI `list` and `get` commands for devices and links
  - `reference_count` added to contributors, devices, locations, and exchanges
  - New fields added to `Device` and `Link`, including an `interfaces` array for `Device`
  - Go SDK updated to support new DZD metadata account layouts
- **CLI & UX Improvements**
  - Provisioning (`connect`, `decommission`) UX improved: clearer feedback, better spinners, and more accurate status messages
  - `doublezero latency` output includes device code alongside pubkey
  - `doublezero device` and `doublezero link` commands updated to show new metadata fields
  - Added `doublezero device interface` subcommands for managing interfaces
  - `keygen` command now supports `--outfile` (`-o`) flag to generate keys directly to a file
- **Device Latency Telemetry**
  - Agent now uses ledger epoch instead of wallclock-based epoching
  - Account layout updated to move `epoch` after discriminator for efficient filtering
- **Internet Latency Telemetry**
  - Internet latency collectors write samples to the ledger using epoch-based partitioning
  - Telemetry program supports ingesting external control-plane latency samples
  - Prometheus metrics expose collector operation, failure rates, and credit balances
  - Go SDK support for initializing and submitting latency samples
- **End-to-End Tooling**
  - Multicast monitor utility added for provisioning validation
  - Multi-client e2e tests cover IBRL with and without IP allocation

## [v0.3.0](https://github.com/malbeclabs/doublezero/compare/client/v0.2.2...client/v0.3.0) - 2025-07-28

This release introduces network contributor registration, device interface management, and the initial telemetry system for link latency. Prometheus metrics were added to the activator and client for observability. Provisioning flows now enforce contributor presence and IP uniqueness per user.

- **Contributor Support**
  - Added CLI support for contributor management via `doublezero contributor`
  - Used to register network contributors in the DoubleZero system
- **Device Interface Management**
  - Added device interface CRUD commands for managing interfaces on a device
  - Interface metadata will be used by the controller to generate device configuration
- **Link Telemetry System**
  - Introduced TWAMP-based telemetry agent and onchain program for measuring RTT and packet loss between devices
  - Lays the foundation for performance-based rewards for bandwidth contributors
- **Prometheus Metrics**
  - Activator and client now export Prometheus metrics (build info, BGP session status)
- **Provisioning & Decommissioning**
  - Enforced one tunnel per user per IP address
  - Contributor field now required when creating devices and links
- **Activator**
  - Improved metrics and error handling
  - Added graceful shutdown and signal handling
- **Client**
  - Added `-json` output flag for `status` and `latency` commands<|MERGE_RESOLUTION|>--- conflicted
+++ resolved
@@ -8,10 +8,8 @@
 
 ### Changes
 
-<<<<<<< HEAD
 - CLI
   - IP address lookup responses that do not contain a valid IPv4 address (such as upstream timeout messages) are now treated as retryable errors instead of being parsed as IPs.
-=======
 - Internet Latency Telemetry
   - Fixed a bug that prevented unresponsive ripeatlas probes from being replaced
   - Fixed a bug that caused ripeatlas samples to be dropped when they were delayed to the next collection cycle
@@ -30,7 +28,6 @@
   - Add histogram metric for BGP session establishment duration
 - Release
   - Publish a Docker image for core components.
->>>>>>> 0c1d2d5f
 
 ## [v0.8.0](https://github.com/malbeclabs/doublezero/compare/client/v0.7.1...client/v0.8.0) – 2025-12-02
 
