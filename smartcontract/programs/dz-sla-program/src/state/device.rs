use crate::{bytereader::ByteReader, seeds::SEED_DEVICE, types::*};
use borsh::{BorshDeserialize, BorshSerialize};
use serde::Serialize;
use solana_program::pubkey::Pubkey;
use std::fmt;

use super::accounttype::{AccountType, AccountTypeInfo};

#[repr(u8)]
#[derive(BorshSerialize, BorshDeserialize, Debug, Copy, Clone, PartialEq, Serialize)]
#[borsh(use_discriminant = true)]
pub enum DeviceType {
    Switch = 0,
}

impl From<u8> for DeviceType {
    fn from(value: u8) -> Self {
        match value {
            0 => DeviceType::Switch,
            _ => DeviceType::Switch, // Default case
        }
    }
}

impl fmt::Display for DeviceType {
    fn fmt(&self, f: &mut fmt::Formatter<'_>) -> fmt::Result {
        match self {
            DeviceType::Switch => write!(f, "switch"),
        }
    }
}

#[repr(u8)]
#[derive(BorshSerialize, BorshDeserialize, Debug, Copy, Clone, PartialEq, Serialize)]
#[borsh(use_discriminant = true)]
pub enum DeviceStatus {
    Pending = 0,
    Activated = 1,
    Suspended = 2,
    Deleting = 3,
    Rejected = 4,
}

impl From<u8> for DeviceStatus {
    fn from(value: u8) -> Self {
        match value {
            0 => DeviceStatus::Pending,
            1 => DeviceStatus::Activated,
            2 => DeviceStatus::Suspended,
            3 => DeviceStatus::Deleting,
            4 => DeviceStatus::Rejected,
            _ => DeviceStatus::Pending,
        }
    }
}

impl fmt::Display for DeviceStatus {
    fn fmt(&self, f: &mut fmt::Formatter<'_>) -> fmt::Result {
        match self {
            DeviceStatus::Pending => write!(f, "pending"),
            DeviceStatus::Activated => write!(f, "activated"),
            DeviceStatus::Suspended => write!(f, "suspended"),
            DeviceStatus::Deleting => write!(f, "deleting"),
            DeviceStatus::Rejected => write!(f, "rejected"),
        }
    }
}

#[derive(BorshSerialize, Debug, PartialEq, Clone, Serialize)]
pub struct Device {
    pub account_type: AccountType,  // 1
    pub owner: Pubkey,              // 32
    pub index: u128,                // 16
    pub bump_seed: u8,              // 1
    pub location_pk: Pubkey,        // 32
    pub exchange_pk: Pubkey,        // 32
    pub device_type: DeviceType,    // 1
    pub public_ip: IpV4,            // 4
    pub status: DeviceStatus,       // 1
    pub code: String,               // 4 + len
    pub dz_prefixes: NetworkV4List, // 4 + 5 * len
    pub tunnel_count: u32,          // 4
    pub user_count: u32,            // 4
}

impl fmt::Display for Device {
    fn fmt(&self, f: &mut fmt::Formatter<'_>) -> fmt::Result {
        write!(
            f,
            "account_type: {}, owner: {}, index: {}, location_pk: {}, exchange_pk: {}, device_type: {}, public_ip: {}, dz_prefixes: {}, status: {}, code: {}, tunnel_count: {}, user_count: {}",
            self.account_type, self.owner, self.index, self.location_pk, self.exchange_pk, self.device_type, ipv4_to_string(&self.public_ip), networkv4_list_to_string(&self.dz_prefixes), 
            self.status, self.code,  self.tunnel_count, self.user_count
        )
    }
}

impl AccountTypeInfo for Device {
    fn seed(&self) -> &[u8] {
        SEED_DEVICE
    }
    fn size(&self) -> usize {
<<<<<<< HEAD
        1 + 32 + 16 + 32 + 32 + 1 + 4 + 1 + 4 + self.code.len() + 4 + 5 * self.dz_prefixes.len() + 4 + 4
=======
        1 + 32 + 16 + 1 + 32 + 32 + 1 + 4 + 1 + 4 + self.code.len() + 4 + 5 * self.dz_prefixes.len()
    }
    fn bump_seed(&self) -> u8 {
        self.bump_seed
>>>>>>> e142f391
    }
    fn index(&self) -> u128 {
        self.index
    }
    fn owner(&self) -> Pubkey {
        self.owner
    }
}

impl From<&[u8]> for Device {
    fn from(data: &[u8]) -> Self {
        let mut parser = ByteReader::new(data);

        Self {
            account_type: parser.read_enum(),
            owner: parser.read_pubkey(),
            index: parser.read_u128(),
            bump_seed: parser.read_u8(),
            location_pk: parser.read_pubkey(),
            exchange_pk: parser.read_pubkey(),
            device_type: parser.read_enum(),
            public_ip: parser.read_ipv4(),
            status: parser.read_enum(),
            code: parser.read_string(),
            dz_prefixes: parser.read_networkv4_vec(),
            tunnel_count: parser.read_u32(),
            user_count: parser.read_u32(),
        }
    }
}

#[cfg(test)]
mod tests {
    use super::*;

    #[test]
    fn test_state_device_serialization() {
        let val = Device {
            account_type: AccountType::Device,
            owner: Pubkey::new_unique(),
            index: 123,
            bump_seed: 1,
            code: "test-321".to_string(),
            device_type: DeviceType::Switch,
            location_pk: Pubkey::new_unique(),
            exchange_pk: Pubkey::new_unique(),
            dz_prefixes: vec![([10, 0, 0, 1], 24), ([11, 0, 0, 1], 24)],
            public_ip: ipv4_parse(&"1.2.3.4".to_string()),
            status: DeviceStatus::Activated,
            tunnel_count: 0,
            user_count: 0,
        };

        let data = borsh::to_vec(&val).unwrap();
        let val2 = Device::from(&data[..]);

        assert_eq!(val.size(), val2.size());
        assert_eq!(val.owner, val2.owner);
        assert_eq!(val.code, val2.code);
        assert_eq!(val.dz_prefixes, val2.dz_prefixes);
        assert_eq!(val.location_pk, val2.location_pk);
        assert_eq!(val.exchange_pk, val2.exchange_pk);
        assert_eq!(val.public_ip, val2.public_ip);
        assert_eq!(val.dz_prefixes, val2.dz_prefixes);
        assert_eq!(val.status, val2.status);
        assert_eq!(data.len(), val.size(), "Invalid Size");
    }
}<|MERGE_RESOLUTION|>--- conflicted
+++ resolved
@@ -99,14 +99,10 @@
         SEED_DEVICE
     }
     fn size(&self) -> usize {
-<<<<<<< HEAD
-        1 + 32 + 16 + 32 + 32 + 1 + 4 + 1 + 4 + self.code.len() + 4 + 5 * self.dz_prefixes.len() + 4 + 4
-=======
-        1 + 32 + 16 + 1 + 32 + 32 + 1 + 4 + 1 + 4 + self.code.len() + 4 + 5 * self.dz_prefixes.len()
+        1 + 32 + 16 + 1 + 32 + 32 + 1 + 4 + 1 + 4 + self.code.len() + 4 + 5 * self.dz_prefixes.len() + 4 + 4
     }
     fn bump_seed(&self) -> u8 {
         self.bump_seed
->>>>>>> e142f391
     }
     fn index(&self) -> u128 {
         self.index
