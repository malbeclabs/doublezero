--- conflicted
+++ resolved
@@ -1,7 +1,3 @@
-<<<<<<< HEAD
-#[cfg(any(target_arch = "bpf", test))]
-=======
->>>>>>> 4bd4154d
 use crate::{
     instructions::*,
     processors::{
@@ -52,13 +48,10 @@
         },
     },
 };
-<<<<<<< HEAD
 
 #[cfg(target_arch = "bpf")]
 use solana_program::entrypoint;
 #[cfg(any(target_arch = "bpf", test))]
-=======
->>>>>>> 4bd4154d
 use solana_program::{
     account_info::AccountInfo, entrypoint::ProgramResult, pubkey::Pubkey,
 };
@@ -67,10 +60,7 @@
 entrypoint!(process_instruction);
 
 // Function to route instructions to the correct handler
-<<<<<<< HEAD
 #[cfg(any(target_arch = "bpf", test))]
-=======
->>>>>>> 4bd4154d
 pub fn process_instruction(
     program_id: &Pubkey,
     accounts: &[AccountInfo],
