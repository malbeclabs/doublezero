use core::fmt;

use crate::error::DoubleZeroError;
use crate::globalstate::globalstate_get_next;
use crate::globalstate::globalstate_write;
use crate::helper::*;
use crate::pda::*;
use crate::state::{accounttype::AccountType, exchange::*};
use borsh::{BorshDeserialize, BorshSerialize};
#[cfg(test)]
use solana_program::msg;
use solana_program::program_error::ProgramError;
use solana_program::{
    account_info::{next_account_info, AccountInfo},
    entrypoint::ProgramResult,
    pubkey::Pubkey,
};

#[derive(BorshSerialize, BorshDeserialize, PartialEq, Clone)]
pub struct ExchangeCreateArgs {
    pub index: u128,
    pub bump_seed: u8,
    pub code: String,
    pub name: String,
    pub lat: f64,
    pub lng: f64,
    pub loc_id: u32,
}

impl fmt::Debug for ExchangeCreateArgs {
    fn fmt(&self, f: &mut fmt::Formatter<'_>) -> fmt::Result {
        write!(
            f,
            "code: {}, name: {}, lat: {}, lng: {}, loc_id: {}",
            self.code, self.name, self.lat, self.lng, self.loc_id
        )
    }
}

pub fn process_create_exchange(
    program_id: &Pubkey,
    accounts: &[AccountInfo],
    value: &ExchangeCreateArgs,
) -> ProgramResult {
    let accounts_iter = &mut accounts.iter();

    let pda_account = next_account_info(accounts_iter)?;
    let globalstate_account = next_account_info(accounts_iter)?;
    let payer_account = next_account_info(accounts_iter)?;
    let system_program = next_account_info(accounts_iter)?;

    #[cfg(test)]
    msg!("process_create_location({:?})", value);

    // Check the owner of the accounts
    assert_eq!(
        globalstate_account.owner, program_id,
        "Invalid GlobalState Account Owner"
    );
    assert_eq!(
        *system_program.unsigned_key(),
        solana_program::system_program::id(),
        "Invalid System Program Account Owner"
    );
    // Check if the account is writable
    assert!(pda_account.is_writable, "PDA Account is not writable");
    // get the PDA pubkey and bump seed for the account location & check if it matches the account
    let (expected_pda_account, bump_seed) = get_exchange_pda(program_id, value.index);
    assert_eq!(
        pda_account.key, &expected_pda_account,
        "Invalid Location PubKey"
    );
    assert_eq!(bump_seed, value.bump_seed, "Invalid Location Bump Seed");
    // Parse the global state account & check if the payer is in the allowlist
    let globalstate = globalstate_get_next(globalstate_account)?;
    assert_eq!(
        value.index, globalstate.account_index,
        "Invalid Value Index"
    );
    if !globalstate.user_allowlist.contains(payer_account.key) {
        return Err(DoubleZeroError::NotAllowed.into());
    }

    // Check if the account is already initialized
    if !pda_account.data.borrow().is_empty() {
        return Err(ProgramError::AccountAlreadyInitialized);
    }
<<<<<<< HEAD

    let (expected_pda_account, bump_seed) = get_exchange_pda(program_id, globalstate.account_index);
    assert_eq!(
        pda_account.key, &expected_pda_account,
        "Invalid Exchange PubKey"
    );
    if !globalstate.user_allowlist.contains(payer_account.key) {
        return Err(DoubleZeroError::NotAllowed.into());
    }
=======
>>>>>>> d31acb81

    let exchange: Exchange = Exchange {
        account_type: AccountType::Exchange,
        owner: *payer_account.key,
        index: globalstate.account_index,
        bump_seed,
        code: value.code.clone(),
        name: value.name.clone(),
        lat: value.lat,
        lng: value.lng,
        loc_id: value.loc_id,
        status: ExchangeStatus::Activated,
    };

    account_create(
        pda_account,
        &exchange,
        payer_account,
        system_program,
        program_id,
    )?;
    globalstate_write(globalstate_account, &globalstate)?;

    Ok(())
}<|MERGE_RESOLUTION|>--- conflicted
+++ resolved
@@ -85,7 +85,6 @@
     if !pda_account.data.borrow().is_empty() {
         return Err(ProgramError::AccountAlreadyInitialized);
     }
-<<<<<<< HEAD
 
     let (expected_pda_account, bump_seed) = get_exchange_pda(program_id, globalstate.account_index);
     assert_eq!(
@@ -95,8 +94,6 @@
     if !globalstate.user_allowlist.contains(payer_account.key) {
         return Err(DoubleZeroError::NotAllowed.into());
     }
-=======
->>>>>>> d31acb81
 
     let exchange: Exchange = Exchange {
         account_type: AccountType::Exchange,
