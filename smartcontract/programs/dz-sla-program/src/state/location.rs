--- conflicted
+++ resolved
@@ -55,13 +55,8 @@
     fn fmt(&self, f: &mut fmt::Formatter<'_>) -> fmt::Result {
         write!(
             f,
-<<<<<<< HEAD
             "account_type: {}, owner: {}, index: {}, lat: {}, lng: {}, loc_id: {}, status: {}, code: {}, name: {}, country: {}, device_count: {}",
             self.account_type, self.owner, self.index, self.lat, self.lng, self.loc_id, self.status, self.code, self.name, self.country, self.device_count
-=======
-            "account_type: {}, owner: {}, index: {}, bump_seed:{}, code: {}, name: {}, country: {} lat: {}, lng: {}, loc_id: {}, status: {}",
-            self.account_type, self.owner, self.index, self.bump_seed, self.code, self.name, self.country, self.lat, self.lng, self.loc_id, self.status, 
->>>>>>> e142f391
         )
     }
 }
