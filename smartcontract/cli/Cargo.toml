[workspace]

[package]
name = "doublezero_cli"
version = "0.1.0"
edition = "2021"

[lib]
name = "doublezero_cli"

[dependencies]
clap = { version = "4.5.38", features = ["derive"] }
eyre = "0.6.12"
solana-program = "2.2.1"
solana-sdk = "2.2.2"
solana-client = "2.2.7"
solana-pubsub-client = "2.2.7"
chrono = "0.4"
tokio = { version = "1.45.0", features = ["full"] }
serde_json = "1.0.140"
prettytable-rs = "0.10.0"
serde_yaml = "0.9.34"
serde = "1.0.218"
futures = "0.3.31"
http = "1.3.1"
futures-util = "0.3.31"
indicatif = "0.17.11"
console = "0.15.10"
anyhow = "1.0.95"
doublezero_sdk = { path = "../sdk/rs", version = "0.1.0" }

<<<<<<< HEAD
[dev-dependencies]
=======
>>>>>>> de35bca3
mockall = "^0.13"
doublezero-sla-program = { path = "../programs/dz-sla-program", version = "0.1.0" }

[dev-dependencies]<|MERGE_RESOLUTION|>--- conflicted
+++ resolved
@@ -29,10 +29,7 @@
 anyhow = "1.0.95"
 doublezero_sdk = { path = "../sdk/rs", version = "0.1.0" }
 
-<<<<<<< HEAD
 [dev-dependencies]
-=======
->>>>>>> de35bca3
 mockall = "^0.13"
 doublezero-sla-program = { path = "../programs/dz-sla-program", version = "0.1.0" }
 
