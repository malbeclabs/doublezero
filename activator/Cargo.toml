[package]
name = "doublezero-activator"
version = "0.1.0"
edition = "2021"

[dependencies]
clap = { version = "4.5.36", features = ["derive"] }
eyre = "0.6.12"
<<<<<<< HEAD
solana-program = "1.18.26"
solana-sdk = "1.18.26"
solana-client = "1.18.26"
solana-pubsub-client = "1.18.26"

tokio = { version = "1.43.0", features = ["full"] }

double-zero-sdk = { path = "../smartcontract/sdk/rs", version = "0.1.0" }
dirs = "6.0.0"
serde_json = "1.0.133"
prettytable-rs = "0.10.0"
serde_yaml = "0.9.34"
serde = "1.0.219"
actix-web = "4.9.0"
awc = "3.5.1"
actix-tls = "3.4.0"
futures = "0.3.31"
actix-service = "2.0.2"
http = "1.2.0"
futures-util = "0.3.31"
rng = "0.1.0"
rand = "0.8"
=======
tokio = { version = "1.44.2", features = ["full"] }
>>>>>>> 9f205671
ipnetwork = "0.21.1"
bitvec = "1.0.1"
mockall = "^0.13"
solana-sdk = "1.18.26"
double-zero-sdk = { path = "../smartcontract/sdk/rs", version = "0.1.0" }<|MERGE_RESOLUTION|>--- conflicted
+++ resolved
@@ -6,32 +6,7 @@
 [dependencies]
 clap = { version = "4.5.36", features = ["derive"] }
 eyre = "0.6.12"
-<<<<<<< HEAD
-solana-program = "1.18.26"
-solana-sdk = "1.18.26"
-solana-client = "1.18.26"
-solana-pubsub-client = "1.18.26"
-
-tokio = { version = "1.43.0", features = ["full"] }
-
-double-zero-sdk = { path = "../smartcontract/sdk/rs", version = "0.1.0" }
-dirs = "6.0.0"
-serde_json = "1.0.133"
-prettytable-rs = "0.10.0"
-serde_yaml = "0.9.34"
-serde = "1.0.219"
-actix-web = "4.9.0"
-awc = "3.5.1"
-actix-tls = "3.4.0"
-futures = "0.3.31"
-actix-service = "2.0.2"
-http = "1.2.0"
-futures-util = "0.3.31"
-rng = "0.1.0"
-rand = "0.8"
-=======
 tokio = { version = "1.44.2", features = ["full"] }
->>>>>>> 9f205671
 ipnetwork = "0.21.1"
 bitvec = "1.0.1"
 mockall = "^0.13"
