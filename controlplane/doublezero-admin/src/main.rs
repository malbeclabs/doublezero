--- conflicted
+++ resolved
@@ -17,11 +17,7 @@
 #[command(term_width = 0)]
 #[command(name = "DoubleZeroAdmin")]
 #[command(version = env!("CARGO_PKG_VERSION"))]
-<<<<<<< HEAD
-=======
-#[command(long_version = env!("CARGO_PKG_VERSION"))]
->>>>>>> ee8000ea
-#[command(about = "Double Zero contributor tool", long_about = None)]
+#[command(about = "Double Zero contributor tool")]
 struct App {
     #[command(subcommand)]
     command: Command,
