--- conflicted
+++ resolved
@@ -1,33 +1,19 @@
-<<<<<<< HEAD
-use crate::{
-    bytereader::ByteReader,
-    state::accounttype::{AccountType, AccountTypeInfo},
-};
-use borsh::{object_length, BorshDeserialize, BorshSerialize};
-=======
 use crate::state::accounttype::{AccountType, AccountTypeInfo};
 use borsh::{BorshDeserialize, BorshSerialize};
->>>>>>> 82239672
 use solana_program::{
     account_info::AccountInfo, entrypoint::ProgramResult, program_error::ProgramError,
     pubkey::Pubkey,
 };
 use std::{fmt, net::Ipv4Addr};
 
-<<<<<<< HEAD
-#[derive(BorshSerialize, BorshDeserialize, Debug, Copy, Clone, PartialEq, Default)]
-=======
 #[repr(u8)]
 #[derive(BorshSerialize, BorshDeserialize, Debug, Default, Copy, Clone, PartialEq)]
->>>>>>> 82239672
 #[borsh(use_discriminant = true)]
 #[cfg_attr(feature = "serde", derive(serde::Serialize, serde::Deserialize))]
 pub enum AccessPassType {
     #[default]
     Prepaid,
     SolanaValidator(Pubkey),
-<<<<<<< HEAD
-=======
 }
 
 impl AccessPassType {
@@ -37,21 +23,13 @@
             AccessPassType::SolanaValidator(_) => "solana_validator".to_string(),
         }
     }
->>>>>>> 82239672
 }
 
 impl fmt::Display for AccessPassType {
     fn fmt(&self, f: &mut fmt::Formatter<'_>) -> fmt::Result {
         match self {
-<<<<<<< HEAD
-            AccessPassType::Prepaid => write!(f, "Prepaid"),
-            AccessPassType::SolanaValidator(solana_validator) => {
-                write!(f, "SolanaValidator({solana_validator})")
-            }
-=======
             AccessPassType::Prepaid => write!(f, "prepaid"),
             AccessPassType::SolanaValidator(node_id) => write!(f, "solana_validator: {node_id}"),
->>>>>>> 82239672
         }
     }
 }
@@ -101,11 +79,7 @@
     )]
     pub owner: Pubkey, // 32
     pub bump_seed: u8,             // 1
-<<<<<<< HEAD
-    pub accesspass_type: AccessPassType, // *
-=======
     pub accesspass_type: AccessPassType, // 1 or 33
->>>>>>> 82239672
     pub client_ip: Ipv4Addr,       // 4
     #[cfg_attr(
         feature = "serde",
@@ -122,13 +96,6 @@
 
 impl fmt::Display for AccessPass {
     fn fmt(&self, f: &mut fmt::Formatter<'_>) -> fmt::Result {
-<<<<<<< HEAD
-        write!(
-            f,
-            "account_type: {}, owner: {}, client_ip: {}, status: {}",
-            self.accesspass_type, self.owner, self.client_ip, self.status
-        )
-=======
         match self.accesspass_type {
             AccessPassType::Prepaid => {
                 if self.last_access_epoch == u64::MAX {
@@ -141,7 +108,6 @@
                 write!(f, "SolanaValidator: ({node_id})")
             }
         }
->>>>>>> 82239672
     }
 }
 
@@ -150,12 +116,8 @@
         crate::seeds::SEED_ACCESS_PASS
     }
     fn size(&self) -> usize {
-<<<<<<< HEAD
-        1 + 32 + 1 + object_length(&self.accesspass_type).unwrap() + 4 + 32 + 8 + 2 + 1
-=======
         // This operation is safe because we will never overflow usize.
         borsh::object_length(self).unwrap()
->>>>>>> 82239672
     }
     fn bump_seed(&self) -> u8 {
         self.bump_seed
@@ -171,17 +133,6 @@
 impl From<&[u8]> for AccessPass {
     fn from(mut data: &[u8]) -> Self {
         let out = Self {
-<<<<<<< HEAD
-            account_type: parser.read_enum(),
-            owner: parser.read_pubkey(),
-            bump_seed: parser.read_u8(),
-            accesspass_type: parser.read_borsh(),
-            client_ip: parser.read_ipv4(),
-            user_payer: parser.read_pubkey(),
-            last_access_epoch: parser.read_u64(),
-            connection_count: parser.read_u16(),
-            status: parser.read_enum(),
-=======
             account_type: BorshDeserialize::deserialize(&mut data).unwrap_or_default(),
             owner: BorshDeserialize::deserialize(&mut data).unwrap_or_default(),
             bump_seed: BorshDeserialize::deserialize(&mut data).unwrap_or_default(),
@@ -192,7 +143,6 @@
             last_access_epoch: BorshDeserialize::deserialize(&mut data).unwrap_or_default(),
             connection_count: BorshDeserialize::deserialize(&mut data).unwrap_or_default(),
             status: BorshDeserialize::deserialize(&mut data).unwrap_or_default(),
->>>>>>> 82239672
         };
 
         assert_eq!(
@@ -226,6 +176,7 @@
 #[cfg(test)]
 mod tests {
     use super::*;
+    use borsh::object_length;
 
     #[test]
     fn test_state_accesspass_types() {
